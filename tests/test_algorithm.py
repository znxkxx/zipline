#
# Copyright 2018 Quantopian, Inc.
#
# Licensed under the Apache License, Version 2.0 (the "License");
# you may not use this file except in compliance with the License.
# You may obtain a copy of the License at
#
#     http://www.apache.org/licenses/LICENSE-2.0
#
# Unless required by applicable law or agreed to in writing, software
# distributed under the License is distributed on an "AS IS" BASIS,
# WITHOUT WARRANTIES OR CONDITIONS OF ANY KIND, either express or implied.
# See the License for the specific language governing permissions and
# limitations under the License.
import warnings
import datetime
from datetime import timedelta
from functools import partial
from textwrap import dedent
from copy import deepcopy

import logbook
import toolz
from logbook import TestHandler, WARNING
from nose_parameterized import parameterized
from six import iteritems, itervalues, string_types
from six.moves import range
from testfixtures import TempDirectory

import numpy as np
import pandas as pd
import pytz
from pandas.core.common import PerformanceWarning

import zipline.api
from zipline.api import FixedSlippage
from zipline.assets import Equity, Future, Asset
from zipline.assets.continuous_futures import ContinuousFuture
from zipline.assets.synthetic import (
    make_jagged_equity_info,
    make_simple_equity_info,
)
from zipline.errors import (
    AccountControlViolation,
    CannotOrderDelistedAsset,
    IncompatibleSlippageModel,
    RegisterTradingControlPostInit,
    ScheduleFunctionInvalidCalendar,
    SetCancelPolicyPostInit,
    SymbolNotFound,
    TradingControlViolation,
    UnsupportedCancelPolicy,
    UnsupportedDatetimeFormat,
    ZeroCapitalError
)

from zipline.finance.commission import PerShare, PerTrade
from zipline.finance.execution import LimitOrder
from zipline.finance.order import ORDER_STATUS
from zipline.finance.trading import SimulationParameters
from zipline.finance.asset_restrictions import (
    Restriction,
    HistoricalRestrictions,
    StaticRestrictions,
    RESTRICTION_STATES,
)
from zipline.finance.controls import AssetDateBounds
from zipline.testing import (
    FakeDataPortal,
    create_daily_df_for_asset,
    create_data_portal_from_trade_history,
    create_minute_df_for_asset,
    make_test_handler,
    make_trade_data_for_asset_info,
    parameter_space,
    str_to_seconds,
    to_utc,
)
from zipline.testing import RecordBatchBlotter
import zipline.testing.fixtures as zf
from zipline.test_algorithms import (
    access_account_in_init,
    access_portfolio_in_init,
    api_algo,
    api_get_environment_algo,
    api_symbol_algo,
    handle_data_api,
    handle_data_noop,
    initialize_api,
    initialize_noop,
    noop_algo,
    record_float_magic,
    record_variables,
    call_with_kwargs,
    call_without_kwargs,
    call_with_bad_kwargs_current,
    call_with_bad_kwargs_history,
    bad_type_history_assets,
    bad_type_history_fields,
    bad_type_history_bar_count,
    bad_type_history_frequency,
    bad_type_history_assets_kwarg_list,
    bad_type_current_assets,
    bad_type_current_fields,
    bad_type_can_trade_assets,
    bad_type_is_stale_assets,
    bad_type_history_assets_kwarg,
    bad_type_history_fields_kwarg,
    bad_type_history_bar_count_kwarg,
    bad_type_history_frequency_kwarg,
    bad_type_current_assets_kwarg,
    bad_type_current_fields_kwarg,
    call_with_bad_kwargs_get_open_orders,
    call_with_good_kwargs_get_open_orders,
    call_with_no_kwargs_get_open_orders,
    empty_positions,
    no_handle_data,
)
import zipline.test_algorithms as zta
from zipline.testing.predicates import assert_equal
from zipline.utils.api_support import ZiplineAPI
from zipline.utils.calendars import get_calendar, register_calendar
from zipline.utils.context_tricks import CallbackManager, nop_context
from zipline.utils.events import (
    date_rules,
    time_rules,
    Always,
    ComposedRule,
    Never,
    OncePerDay,
)
import zipline.utils.factory as factory

# Because test cases appear to reuse some resources.


_multiprocess_can_split_ = False


class TestRecord(zf.WithMakeAlgo, zf.ZiplineTestCase):
    ASSET_FINDER_EQUITY_SIDS = (133,)
    SIM_PARAMS_DATA_FREQUENCY = 'daily'
    DATA_PORTAL_USE_MINUTE_DATA = False

    def test_record_incr(self):

        def initialize(self):
            self.incr = 0

        def handle_data(self, data):
            self.incr += 1
            self.record(incr=self.incr)
            name = 'name'
            self.record(name, self.incr)
            zipline.api.record(name, self.incr, 'name2', 2, name3=self.incr)

        output = self.run_algorithm(
            initialize=initialize,
            handle_data=handle_data,
        )

        np.testing.assert_array_equal(output['incr'].values,
                                      range(1, len(output) + 1))
        np.testing.assert_array_equal(output['name'].values,
                                      range(1, len(output) + 1))
        np.testing.assert_array_equal(output['name2'].values,
                                      [2] * len(output))
        np.testing.assert_array_equal(output['name3'].values,
                                      range(1, len(output) + 1))


class TestMiscellaneousAPI(zf.WithMakeAlgo, zf.ZiplineTestCase):

    START_DATE = pd.Timestamp('2006-01-03', tz='UTC')
    END_DATE = pd.Timestamp('2006-01-04', tz='UTC')
    SIM_PARAMS_DATA_FREQUENCY = 'minute'
    sids = 1, 2

    # FIXME: Pass a benchmark source instead of this.
    BENCHMARK_SID = None

    @classmethod
    def make_equity_info(cls):
        return pd.concat((
            make_simple_equity_info(cls.sids, '2002-02-1', '2007-01-01'),
            pd.DataFrame.from_dict(
                {3: {'symbol': 'PLAY',
                     'start_date': '2002-01-01',
                     'end_date': '2004-01-01',
                     'exchange': 'TEST'},
                 4: {'symbol': 'PLAY',
                     'start_date': '2005-01-01',
                     'end_date': '2006-01-01',
                     'exchange': 'TEST'}},
                orient='index',
            ),
        ))

    @classmethod
    def make_futures_info(cls):
        return pd.DataFrame.from_dict(
            {
                5: {
                    'symbol': 'CLG06',
                    'root_symbol': 'CL',
                    'start_date': pd.Timestamp('2005-12-01', tz='UTC'),
                    'notice_date': pd.Timestamp('2005-12-20', tz='UTC'),
                    'expiration_date': pd.Timestamp('2006-01-20', tz='UTC'),
                    'exchange': 'TEST'
                },
                6: {
                    'root_symbol': 'CL',
                    'symbol': 'CLK06',
                    'start_date': pd.Timestamp('2005-12-01', tz='UTC'),
                    'notice_date': pd.Timestamp('2006-03-20', tz='UTC'),
                    'expiration_date': pd.Timestamp('2006-04-20', tz='UTC'),
                    'exchange': 'TEST',
                },
                7: {
                    'symbol': 'CLQ06',
                    'root_symbol': 'CL',
                    'start_date': pd.Timestamp('2005-12-01', tz='UTC'),
                    'notice_date': pd.Timestamp('2006-06-20', tz='UTC'),
                    'expiration_date': pd.Timestamp('2006-07-20', tz='UTC'),
                    'exchange': 'TEST',
                },
                8: {
                    'symbol': 'CLX06',
                    'root_symbol': 'CL',
                    'start_date': pd.Timestamp('2006-02-01', tz='UTC'),
                    'notice_date': pd.Timestamp('2006-09-20', tz='UTC'),
                    'expiration_date': pd.Timestamp('2006-10-20', tz='UTC'),
                    'exchange': 'TEST',
                }
            },
            orient='index',
        )

    def test_cancel_policy_outside_init(self):
        code = """
from zipline.api import cancel_policy, set_cancel_policy

def initialize(algo):
    pass

def handle_data(algo, data):
    set_cancel_policy(cancel_policy.NeverCancel())
"""
        algo = self.make_algo(script=code)
        with self.assertRaises(SetCancelPolicyPostInit):
            algo.run()

    def test_cancel_policy_invalid_param(self):
        code = """
from zipline.api import set_cancel_policy

def initialize(algo):
    set_cancel_policy("foo")

def handle_data(algo, data):
    pass
"""
        algo = self.make_algo(script=code)
        with self.assertRaises(UnsupportedCancelPolicy):
            algo.run()

    def test_zipline_api_resolves_dynamically(self):
        # Make a dummy algo.
        algo = self.make_algo(
            initialize=lambda context: None,
            handle_data=lambda context, data: None,
        )

        # Verify that api methods get resolved dynamically by patching them out
        # and then calling them
        for method in algo.all_api_methods():
            name = method.__name__
            sentinel = object()

            def fake_method(*args, **kwargs):
                return sentinel
            setattr(algo, name, fake_method)
            with ZiplineAPI(algo):
                self.assertIs(sentinel, getattr(zipline.api, name)())

    def test_sid_datetime(self):
        algo_text = """
from zipline.api import sid, get_datetime

def initialize(context):
    pass

def handle_data(context, data):
    aapl_dt = data.current(sid(1), "last_traded")
    assert_equal(aapl_dt, get_datetime())
"""
        self.run_algorithm(
            script=algo_text,
            namespace={'assert_equal': self.assertEqual},
        )


    def test_datetime_bad_params(self):
        algo_text = """
from zipline.api import get_datetime
from pytz import timezone

def initialize(context):
    pass

def handle_data(context, data):
    get_datetime(timezone)
"""
        algo = self.make_algo(script=algo_text)
        with self.assertRaises(TypeError):
            algo.run()

    @parameterized.expand([
        (-1000, 'invalid_base'),
        (0, 'invalid_base'),
    ])
    def test_invalid_capital_base(self, cap_base, name):
        """
        Test that the appropriate error is being raised and orders aren't
        filled for algos with capital base <= 0
        """
        algo_text = """
def initialize(context):
    pass

def handle_data(context, data):
    order(sid(24), 1000)
        """

        sim_params = SimulationParameters(
            start_session=pd.Timestamp("2006-01-03", tz='UTC'),
            end_session=pd.Timestamp("2006-01-06", tz='UTC'),
            capital_base=cap_base,
            data_frequency="minute",
            trading_calendar=self.trading_calendar
        )

        with self.assertRaises(ZeroCapitalError) as exc:
            # make_algo will trace to TradingAlgorithm,
            # where the exception will be raised
            algo = self.make_algo(script=algo_text, sim_params=sim_params)
        # It shouldn't be able to run the algorithm
            output = algo.run()
            # If capital base was less than zero, the none of the orders
            # should have been filled so starting/ending cash should be
            # equal
            expected_cash = [cap_base for x in range(4)]
            self.assertEqual(expected_cash, list(output['ending_cash']))
            # Make sure the correct error was raised
            error = exc.exception
            self.assertEqual(str(error), 'The initial capital base is set \
                                          to zero (or fewer) dollars')

    def test_get_environment(self):
        expected_env = {
            'arena': 'backtest',
            'data_frequency': 'minute',
            'start': pd.Timestamp('2006-01-03 14:31:00+0000', tz='utc'),
            'end': pd.Timestamp('2006-01-04 21:00:00+0000', tz='utc'),
            'capital_base': 100000.0,
            'platform': 'zipline'
        }

        def initialize(algo):
            self.assertEqual('zipline', algo.get_environment())
            self.assertEqual(expected_env, algo.get_environment('*'))

        def handle_data(algo, data):
            pass

        self.run_algorithm(initialize=initialize, handle_data=handle_data)

    def test_get_open_orders(self):
        def initialize(algo):
            algo.minute = 0

        def handle_data(algo, data):
            if algo.minute == 0:

                # Should be filled by the next minute
                algo.order(algo.sid(1), 1)

                # Won't be filled because the price is too low.
                algo.order(algo.sid(2), 1, style=LimitOrder(0.01))
                algo.order(algo.sid(2), 1, style=LimitOrder(0.01))
                algo.order(algo.sid(2), 1, style=LimitOrder(0.01))

                all_orders = algo.get_open_orders()
                self.assertEqual(list(all_orders.keys()), [1, 2])

                self.assertEqual(all_orders[1], algo.get_open_orders(1))
                self.assertEqual(len(all_orders[1]), 1)

                self.assertEqual(all_orders[2], algo.get_open_orders(2))
                self.assertEqual(len(all_orders[2]), 3)

            if algo.minute == 1:
                # First order should have filled.
                # Second order should still be open.
                all_orders = algo.get_open_orders()
                self.assertEqual(list(all_orders.keys()), [2])

                self.assertEqual([], algo.get_open_orders(1))

                orders_2 = algo.get_open_orders(2)
                self.assertEqual(all_orders[2], orders_2)
                self.assertEqual(len(all_orders[2]), 3)

                for order_ in orders_2:
                    algo.cancel_order(order_)

                all_orders = algo.get_open_orders()
                self.assertEqual(all_orders, {})

            algo.minute += 1

        self.run_algorithm(initialize=initialize, handle_data=handle_data)

    def test_schedule_function_custom_cal(self):
        # run a simulation on the CME cal, and schedule a function
        # using the NYSE cal
        algotext = """
from zipline.api import (
    schedule_function, get_datetime, time_rules, date_rules, calendars,
)

def initialize(context):
    schedule_function(
        func=log_nyse_open,
        date_rule=date_rules.every_day(),
        time_rule=time_rules.market_open(),
        calendar=calendars.US_EQUITIES,
    )

    schedule_function(
        func=log_nyse_close,
        date_rule=date_rules.every_day(),
        time_rule=time_rules.market_close(),
        calendar=calendars.US_EQUITIES,
    )

    context.nyse_opens = []
    context.nyse_closes = []

def log_nyse_open(context, data):
    context.nyse_opens.append(get_datetime())

def log_nyse_close(context, data):
    context.nyse_closes.append(get_datetime())
        """

        algo = self.make_algo(
            script=algotext,
            trading_calendar=get_calendar("CME"),
        )
        algo.run()

        nyse = get_calendar("NYSE")

        for minute in algo.nyse_opens:
            # each minute should be a nyse session open
            session_label = nyse.minute_to_session_label(minute)
            session_open = nyse.session_open(session_label)
            self.assertEqual(session_open, minute)

        for minute in algo.nyse_closes:
            # each minute should be a minute before a nyse session close
            session_label = nyse.minute_to_session_label(minute)
            session_close = nyse.session_close(session_label)
            self.assertEqual(session_close - timedelta(minutes=1), minute)

        # Test that passing an invalid calendar parameter raises an error.
        erroring_algotext = dedent(
            """
            from zipline.api import schedule_function
            from zipline.utils.calendars import get_calendar

            def initialize(context):
                schedule_function(func=my_func, calendar=get_calendar('NYSE'))

            def my_func(context, data):
                pass
            """
        )

        algo = self.make_algo(
            script=erroring_algotext,
            trading_calendar=get_calendar('CME'),
        )

        with self.assertRaises(ScheduleFunctionInvalidCalendar):
            algo.run()

    def test_schedule_function(self):
        us_eastern = pytz.timezone('US/Eastern')

        def incrementer(algo, data):
            algo.func_called += 1
            curdt = algo.get_datetime().tz_convert(pytz.utc)
            self.assertEqual(
                curdt,
                us_eastern.localize(
                    datetime.datetime.combine(
                        curdt.date(),
                        datetime.time(9, 31)
                    ),
                ),
            )

        def initialize(algo):
            algo.func_called = 0
            algo.days = 1
            algo.date = None
            algo.schedule_function(
                func=incrementer,
                date_rule=date_rules.every_day(),
                time_rule=time_rules.market_open(),
            )

        def handle_data(algo, data):
            if not algo.date:
                algo.date = algo.get_datetime().date()

            if algo.date < algo.get_datetime().date():
                algo.days += 1
                algo.date = algo.get_datetime().date()

        algo = self.make_algo(
            initialize=initialize,
            handle_data=handle_data,
        )
        algo.run()

        self.assertEqual(algo.func_called, algo.days)

    def test_event_context(self):
        expected_data = []
        collected_data_pre = []
        collected_data_post = []
        function_stack = []

        def pre(data):
            function_stack.append(pre)
            collected_data_pre.append(data)

        def post(data):
            function_stack.append(post)
            collected_data_post.append(data)

        def initialize(context):
            context.add_event(Always(), f)
            context.add_event(Always(), g)

        def handle_data(context, data):
            function_stack.append(handle_data)
            expected_data.append(data)

        def f(context, data):
            function_stack.append(f)

        def g(context, data):
            function_stack.append(g)

        algo = self.make_algo(
            initialize=initialize,
            handle_data=handle_data,
            create_event_context=CallbackManager(pre, post),
        )
        algo.run(self.data_portal)

        self.assertEqual(len(expected_data), 780)
        self.assertEqual(collected_data_pre, expected_data)
        self.assertEqual(collected_data_post, expected_data)

        self.assertEqual(
            len(function_stack),
            3900,
            'Incorrect number of functions called: %s != 3900' %
            len(function_stack),
        )
        expected_functions = [pre, handle_data, f, g, post] * 97530
        for n, (f, g) in enumerate(zip(function_stack, expected_functions)):
            self.assertEqual(
                f,
                g,
                'function at position %d was incorrect, expected %s but got %s'
                % (n, g.__name__, f.__name__),
            )

    @parameterized.expand([
        ('daily',),
        ('minute'),
    ])
    def test_schedule_function_rule_creation(self, mode):
        def nop(*args, **kwargs):
            return None

        self.sim_params.data_frequency = mode
        algo = self.make_algo(
            initialize=nop,
            handle_data=nop,
            sim_params=self.sim_params,
            env=self.env,
        )

        # Schedule something for NOT Always.
        # Compose two rules to ensure calendar is set properly.
        algo.schedule_function(nop, time_rule=Never() & Always())

        event_rule = algo.event_manager._events[1].rule
        self.assertIsInstance(event_rule, OncePerDay)
        self.assertEqual(event_rule.cal, algo.trading_calendar)

        inner_rule = event_rule.rule
        self.assertIsInstance(inner_rule, ComposedRule)
        self.assertEqual(inner_rule.cal, algo.trading_calendar)

        first = inner_rule.first
        second = inner_rule.second
        composer = inner_rule.composer

        self.assertIsInstance(first, Always)
        self.assertEqual(first.cal, algo.trading_calendar)
        self.assertEqual(second.cal, algo.trading_calendar)

        if mode == 'daily':
            self.assertIsInstance(second, Always)
        else:
            self.assertIsInstance(second, ComposedRule)
            self.assertIsInstance(second.first, Never)
            self.assertEqual(second.first.cal, algo.trading_calendar)

            self.assertIsInstance(second.second, Always)
            self.assertEqual(second.second.cal, algo.trading_calendar)

        self.assertIs(composer, ComposedRule.lazy_and)

    def test_asset_lookup(self):
        algo = self.make_algo()

        # this date doesn't matter
        start_session = pd.Timestamp("2000-01-01", tz="UTC")

        # Test before either PLAY existed
        algo.sim_params = algo.sim_params.create_new(
            start_session,
            pd.Timestamp('2001-12-01', tz='UTC')
        )
        with self.assertRaises(SymbolNotFound):
            algo.symbol('PLAY')
        with self.assertRaises(SymbolNotFound):
            algo.symbols('PLAY')

        # Test when first PLAY exists
        algo.sim_params = algo.sim_params.create_new(
            start_session,
            pd.Timestamp('2002-12-01', tz='UTC')
        )
        list_result = algo.symbols('PLAY')
        self.assertEqual(3, list_result[0])

        # Test after first PLAY ends
        algo.sim_params = algo.sim_params.create_new(
            start_session,
            pd.Timestamp('2004-12-01', tz='UTC')
        )
        self.assertEqual(3, algo.symbol('PLAY'))

        # Test after second PLAY begins
        algo.sim_params = algo.sim_params.create_new(
            start_session,
            pd.Timestamp('2005-12-01', tz='UTC')
        )
        self.assertEqual(4, algo.symbol('PLAY'))

        # Test after second PLAY ends
        algo.sim_params = algo.sim_params.create_new(
            start_session,
            pd.Timestamp('2006-12-01', tz='UTC')
        )
        self.assertEqual(4, algo.symbol('PLAY'))
        list_result = algo.symbols('PLAY')
        self.assertEqual(4, list_result[0])

        # Test lookup SID
        self.assertIsInstance(algo.sid(3), Equity)
        self.assertIsInstance(algo.sid(4), Equity)

        # Supplying a non-string argument to symbol()
        # should result in a TypeError.
        with self.assertRaises(TypeError):
            algo.symbol(1)

        with self.assertRaises(TypeError):
            algo.symbol((1,))

        with self.assertRaises(TypeError):
            algo.symbol({1})

        with self.assertRaises(TypeError):
            algo.symbol([1])

        with self.assertRaises(TypeError):
            algo.symbol({'foo': 'bar'})

    def test_future_symbol(self):
        """ Tests the future_symbol API function.
        """
        algo = self.make_algo()
        algo.datetime = pd.Timestamp('2006-12-01', tz='UTC')

        # Check that we get the correct fields for the CLG06 symbol
        cl = algo.future_symbol('CLG06')
        self.assertEqual(cl.sid, 5)
        self.assertEqual(cl.symbol, 'CLG06')
        self.assertEqual(cl.root_symbol, 'CL')
        self.assertEqual(cl.start_date, pd.Timestamp('2005-12-01', tz='UTC'))
        self.assertEqual(cl.notice_date, pd.Timestamp('2005-12-20', tz='UTC'))
        self.assertEqual(cl.expiration_date,
                         pd.Timestamp('2006-01-20', tz='UTC'))

        with self.assertRaises(SymbolNotFound):
            algo.future_symbol('')

        with self.assertRaises(SymbolNotFound):
            algo.future_symbol('PLAY')

        with self.assertRaises(SymbolNotFound):
            algo.future_symbol('FOOBAR')

        # Supplying a non-string argument to future_symbol()
        # should result in a TypeError.
        with self.assertRaises(TypeError):
            algo.future_symbol(1)

        with self.assertRaises(TypeError):
            algo.future_symbol((1,))

        with self.assertRaises(TypeError):
            algo.future_symbol({1})

        with self.assertRaises(TypeError):
            algo.future_symbol([1])

        with self.assertRaises(TypeError):
            algo.future_symbol({'foo': 'bar'})


class TestSetSymbolLookupDate(zf.WithMakeAlgo, zf.ZiplineTestCase):
    #     January 2006
    # Su Mo Tu We Th Fr Sa
    #  1  2  3  4  5  6  7
    #  8  9 10 11 12 13 14
    # 15 16 17 18 19 20 21
    # 22 23 24 25 26 27 28
    # 29 30 31
    START_DATE = pd.Timestamp('2006-01-03', tz='UTC')
    END_DATE = pd.Timestamp('2006-01-06', tz='UTC')
    SIM_PARAMS_START_DATE = pd.Timestamp('2006-01-04', tz='UTC')
    SIM_PARAMS_DATA_FREQUENCY = 'daily'
    DATA_PORTAL_USE_MINUTE_DATA = False
    BENCHMARK_SID = 3

    @classmethod
    def make_equity_info(cls):
        dates = pd.date_range(cls.START_DATE, cls.END_DATE)
        assert len(dates) == 4, "Expected four dates."

        # Two assets with the same ticker, ending on days[1] and days[3], plus
        # a benchmark that spans the whole period.
        cls.sids = [1, 2, 3]
        cls.asset_starts = [dates[0], dates[2]]
        cls.asset_ends = [dates[1], dates[3]]
        return pd.DataFrame.from_records([
            {'symbol': 'DUP',
             'start_date': cls.asset_starts[0],
             'end_date': cls.asset_ends[0],
             'exchange': 'TEST',
             'asset_name': 'FIRST'},
            {'symbol': 'DUP',
             'start_date': cls.asset_starts[1],
             'end_date': cls.asset_ends[1],
             'exchange': 'TEST',
             'asset_name': 'SECOND'},
            {'symbol': 'BENCH',
             'start_date': cls.START_DATE,
             'end_date': cls.END_DATE,
             'exchange': 'TEST',
             'asset_name': 'BENCHMARK'},
        ], index=cls.sids)

    def test_set_symbol_lookup_date(self):
        """
        Test the set_symbol_lookup_date API method.
        """
        set_symbol_lookup_date = zipline.api.set_symbol_lookup_date

        def initialize(context):
            set_symbol_lookup_date(self.asset_ends[0])
            self.assertEqual(zipline.api.symbol('DUP').sid, self.sids[0])

            set_symbol_lookup_date(self.asset_ends[1])
            self.assertEqual(zipline.api.symbol('DUP').sid, self.sids[1])

            with self.assertRaises(UnsupportedDatetimeFormat):
                set_symbol_lookup_date('foobar')

        self.run_algorithm(initialize=initialize)


class TestRunTwice(zf.WithMakeAlgo, zf.ZiplineTestCase):
    #     January 2006
    # Su Mo Tu We Th Fr Sa
    #  1  2  3  4  5  6  7
    #  8  9 10 11 12 13 14
    # 15 16 17 18 19 20 21
    # 22 23 24 25 26 27 28
    # 29 30 31
    START_DATE = pd.Timestamp('2006-01-03', tz='utc')
    END_DATE = pd.Timestamp('2006-01-06', tz='utc')

    ASSET_FINDER_EQUITY_SIDS = [0, 1, 133]
    SIM_PARAMS_DATA_FREQUENCY = 'daily'
    DATA_PORTAL_USE_MINUTE_DATA = False

    # FIXME: Pass a benchmark source explicitly here.
    BENCHMARK_SID = None

    def test_run_twice(self):
        algo = self.make_algo(script=zta.noop_algo)

        res1 = algo.run()
        # XXX: Calling run() twice only works if you pass a data portal
        # explicitly on the second call, because we `del self.data_portal` at
        # the end of an algorithm execution. Do we actually still care about
        # the ability to double-run an algo?
        res2 = algo.run(self.data_portal)

        # There are some np.NaN values in the first row because there is not
        # enough data to calculate the metric, e.g. beta.
        res1 = res1.fillna(value=0)
        res2 = res2.fillna(value=0)

        np.testing.assert_array_equal(res1, res2)


class TestPositions(zf.WithMakeAlgo, zf.ZiplineTestCase):
    START_DATE = pd.Timestamp('2006-01-03', tz='utc')
    END_DATE = pd.Timestamp('2006-01-06', tz='utc')
    SIM_PARAMS_CAPITAL_BASE = 1000

    ASSET_FINDER_EQUITY_SIDS = (1, 133)

    SIM_PARAMS_DATA_FREQUENCY = 'daily'

    @classmethod
    def make_equity_daily_bar_data(cls):
        frame = pd.DataFrame(
            {
                'open': [90, 95, 100, 105],
                'high': [90, 95, 100, 105],
                'low': [90, 95, 100, 105],
                'close': [90, 95, 100, 105],
                'volume': 100,
            },
            index=cls.equity_daily_bar_days,
        )
        return ((sid, frame) for sid in cls.asset_finder.equities_sids)

    @classmethod
    def make_futures_info(cls):
        return pd.DataFrame.from_dict(
            {
                1000: {
                    'symbol': 'CLF06',
                    'root_symbol': 'CL',
                    'start_date': cls.START_DATE,
                    'end_date': cls.END_DATE,
                    'auto_close_date': cls.END_DATE + cls.trading_calendar.day,
                    'exchange': 'CME',
                    'multiplier': 100,
                },
            },
            orient='index',
        )

    @classmethod
    def make_future_minute_bar_data(cls):
        trading_calendar = cls.trading_calendars[Future]

        sids = cls.asset_finder.futures_sids
        minutes = trading_calendar.minutes_for_sessions_in_range(
            cls.future_minute_bar_days[0],
            cls.future_minute_bar_days[-1],
        )
        frame = pd.DataFrame(
            {
                'open': 2.0,
                'high': 2.0,
                'low': 2.0,
                'close': 2.0,
                'volume': 100,
            },
            index=minutes,
        )
        return ((sid, frame) for sid in sids)

    def test_portfolio_exited_position(self):
        # This test ensures ensures that 'phantom' positions do not appear in
        # context.portfolio.positions in the case that a position has been
        # entered and fully exited.

        def initialize(context, sids):
            context.ordered = False
            context.exited = False
            context.sids = sids

        def handle_data(context, data):
            if not context.ordered:
                for s in context.sids:
                    context.order(context.sid(s), 1)
                context.ordered = True

            if not context.exited:
                amounts = [pos.amount for pos
                           in itervalues(context.portfolio.positions)]

                if (
                    len(amounts) > 0 and
                    all([(amount == 1) for amount in amounts])
                ):
                    for stock in context.portfolio.positions:
                        context.order(context.sid(stock), -1)
                    context.exited = True

            # Should be 0 when all positions are exited.
            context.record(num_positions=len(context.portfolio.positions))

        result = self.run_algorithm(
            initialize=initialize,
            handle_data=handle_data,
            sids=self.ASSET_FINDER_EQUITY_SIDS,
        )

        expected_position_count = [
            0,  # Before entering the first position
            2,  # After entering, exiting on this date
            0,  # After exiting
            0,
        ]
        for i, expected in enumerate(expected_position_count):
            self.assertEqual(result.ix[i]['num_positions'], expected)

    def test_noop_orders(self):
        asset = self.asset_finder.retrieve_asset(1)

        # Algorithm that tries to buy with extremely low stops/limits and tries
        # to sell with extremely high versions of same. Should not end up with
        # any positions for reasonable data.
        def handle_data(algo, data):

            ########
            # Buys #
            ########

            # Buy with low limit, shouldn't trigger.
            algo.order(asset, 100, limit_price=1)

            # But with high stop, shouldn't trigger
            algo.order(asset, 100, stop_price=10000000)

            # Buy with high limit (should trigger) but also high stop (should
            # prevent trigger).
            algo.order(asset, 100, limit_price=10000000, stop_price=10000000)

            # Buy with low stop (should trigger), but also low limit (should
            # prevent trigger).
            algo.order(asset, 100, limit_price=1, stop_price=1)

            #########
            # Sells #
            #########

            # Sell with high limit, shouldn't trigger.
            algo.order(asset, -100, limit_price=1000000)

            # Sell with low stop, shouldn't trigger.
            algo.order(asset, -100, stop_price=1)

            # Sell with low limit (should trigger), but also high stop (should
            # prevent trigger).
            algo.order(asset, -100, limit_price=1000000, stop_price=1000000)

            # Sell with low limit (should trigger), but also low stop (should
            # prevent trigger).
            algo.order(asset, -100, limit_price=1, stop_price=1)

            ###################
            # Rounding Checks #
            ###################
            algo.order(asset, 100, limit_price=.00000001)
            algo.order(asset, -100, stop_price=.00000001)

        daily_stats = self.run_algorithm(handle_data=handle_data)

        # Verify that positions are empty for all dates.
        empty_positions = daily_stats.positions.map(lambda x: len(x) == 0)
        self.assertTrue(empty_positions.all())

    def test_position_weights(self):
        sids = (1, 133, 1000)
        equity_1, equity_133, future_1000 = \
            self.asset_finder.retrieve_all(sids)

        def initialize(algo, sids_and_amounts, *args, **kwargs):
            algo.ordered = False
            algo.sids_and_amounts = sids_and_amounts
            algo.set_commission(
                us_equities=PerTrade(0), us_futures=PerTrade(0),
            )
            algo.set_slippage(
                us_equities=FixedSlippage(0),
                us_futures=FixedSlippage(0),
            )

        def handle_data(algo, data):
            if not algo.ordered:
                for s, amount in algo.sids_and_amounts:
                    algo.order(algo.sid(s), amount)
                algo.ordered = True

            algo.record(
                position_weights=algo.portfolio.current_portfolio_weights,
            )

        daily_stats = self.run_algorithm(
            sids_and_amounts=zip(sids, [2, -1, 1]),
            initialize=initialize,
            handle_data=handle_data,
        )

        expected_position_weights = [
            # No positions held on the first day.
            pd.Series({}),
            # Each equity's position value is its price times the number of
            # shares held. In this example, we hold a long position in 2 shares
            # of equity_1 so its weight is (95.0 * 2) = 190.0 divided by the
            # total portfolio value. The total portfolio value is the sum of
            # cash ($905.00) plus the value of all equity positions.
            #
            # For a futures contract, its weight is the unit price times number
            # of shares held times the multiplier. For future_1000, this is
            # (2.0 * 1 * 100) = 200.0 divided by total portfolio value.
            pd.Series({
                equity_1: 190.0 / (190.0 - 95.0 + 905.0),
                equity_133: -95.0 / (190.0 - 95.0 + 905.0),
                future_1000: 200.0 / (190.0 - 95.0 + 905.0),
            }),
            pd.Series({
                equity_1: 200.0 / (200.0 - 100.0 + 905.0),
                equity_133: -100.0 / (200.0 - 100.0 + 905.0),
                future_1000: 200.0 / (200.0 - 100.0 + 905.0),
            }),
            pd.Series({
                equity_1: 210.0 / (210.0 - 105.0 + 905.0),
                equity_133: -105.0 / (210.0 - 105.0 + 905.0),
                future_1000: 200.0 / (210.0 - 105.0 + 905.0),
            }),
        ]

        for i, expected in enumerate(expected_position_weights):
            assert_equal(daily_stats.iloc[i]['position_weights'], expected)


class TestBeforeTradingStart(zf.WithMakeAlgo, zf.ZiplineTestCase):
    START_DATE = pd.Timestamp('2016-01-06', tz='utc')
    END_DATE = pd.Timestamp('2016-01-07', tz='utc')
    SIM_PARAMS_CAPITAL_BASE = 10000
    SIM_PARAMS_DATA_FREQUENCY = 'minute'
    EQUITY_DAILY_BAR_LOOKBACK_DAYS = EQUITY_MINUTE_BAR_LOOKBACK_DAYS = 1

    DATA_PORTAL_FIRST_TRADING_DAY = pd.Timestamp("2016-01-05", tz='UTC')
    EQUITY_MINUTE_BAR_START_DATE = pd.Timestamp("2016-01-05", tz='UTC')
    FUTURE_MINUTE_BAR_START_DATE = pd.Timestamp("2016-01-05", tz='UTC')

    data_start = ASSET_FINDER_EQUITY_START_DATE = pd.Timestamp(
        '2016-01-05',
        tz='utc',
    )

    SPLIT_ASSET_SID = 3
    ASSET_FINDER_EQUITY_SIDS = 1, 2, SPLIT_ASSET_SID

    @classmethod
    def make_equity_minute_bar_data(cls):
        asset_minutes = \
            cls.trading_calendar.minutes_in_range(
                cls.data_start,
                cls.END_DATE,
            )
        minutes_count = len(asset_minutes)
        minutes_arr = np.arange(minutes_count) + 1
        split_data = pd.DataFrame(
            {
                'open': minutes_arr + 1,
                'high': minutes_arr + 2,
                'low': minutes_arr - 1,
                'close': minutes_arr,
                'volume': 100 * minutes_arr,
            },
            index=asset_minutes,
        )
        split_data.iloc[780:] = split_data.iloc[780:] / 2.0
        for sid in (1, 8554):
            yield sid, create_minute_df_for_asset(
                cls.trading_calendar,
                cls.data_start,
                cls.END_DATE,
            )

        yield 2, create_minute_df_for_asset(
            cls.trading_calendar,
            cls.data_start,
            cls.END_DATE,
            50,
        )
        yield cls.SPLIT_ASSET_SID, split_data

    @classmethod
    def make_splits_data(cls):
        return pd.DataFrame.from_records([
            {
                'effective_date': str_to_seconds('2016-01-07'),
                'ratio': 0.5,
                'sid': cls.SPLIT_ASSET_SID,
            }
        ])

    @classmethod
    def make_equity_daily_bar_data(cls):
        for sid in cls.ASSET_FINDER_EQUITY_SIDS:
            yield sid, create_daily_df_for_asset(
                cls.trading_calendar,
                cls.data_start,
                cls.END_DATE,
            )

    def test_data_in_bts_minute(self):
        algo_code = dedent("""
        from zipline.api import record, sid
        def initialize(context):
            context.history_values = []

        def before_trading_start(context, data):
            record(the_price1=data.current(sid(1), "price"))
            record(the_high1=data.current(sid(1), "high"))
            record(the_price2=data.current(sid(2), "price"))
            record(the_high2=data.current(sid(2), "high"))

            context.history_values.append(data.history(
                [sid(1), sid(2)],
                ["price", "high"],
                60,
                "1m"
            ))

        def handle_data(context, data):
            pass
        """)

        algo = self.make_algo(script=algo_code)
        results = algo.run()

        # fetching data at midnight gets us the previous market minute's data
        self.assertEqual(390, results.iloc[0].the_price1)
        self.assertEqual(392, results.iloc[0].the_high1)

        # make sure that price is ffilled, but not other fields
        self.assertEqual(350, results.iloc[0].the_price2)
        self.assertTrue(np.isnan(results.iloc[0].the_high2))

        # 10-minute history

        # asset1 day1 price should be 331-390
        np.testing.assert_array_equal(
            range(331, 391), algo.history_values[0]["price"][1]
        )

        # asset1 day1 high should be 333-392
        np.testing.assert_array_equal(
            range(333, 393), algo.history_values[0]["high"][1]
        )

        # asset2 day1 price should be 19 300s, then 40 350s
        np.testing.assert_array_equal(
            [300] * 19, algo.history_values[0]["price"][2][0:19]
        )

        np.testing.assert_array_equal(
            [350] * 40, algo.history_values[0]["price"][2][20:]
        )

        # asset2 day1 high should be all NaNs except for the 19th item
        # = 2016-01-05 20:20:00+00:00
        np.testing.assert_array_equal(
            np.full(19, np.nan), algo.history_values[0]["high"][2][0:19]
        )

        self.assertEqual(352, algo.history_values[0]["high"][2][19])

        np.testing.assert_array_equal(
            np.full(40, np.nan), algo.history_values[0]["high"][2][20:]
        )

    def test_data_in_bts_daily(self):
        algo_code = dedent("""
        from zipline.api import record, sid
        def initialize(context):
            context.history_values = []

        def before_trading_start(context, data):
            record(the_price1=data.current(sid(1), "price"))
            record(the_high1=data.current(sid(1), "high"))
            record(the_price2=data.current(sid(2), "price"))
            record(the_high2=data.current(sid(2), "high"))

            context.history_values.append(data.history(
                [sid(1), sid(2)],
                ["price", "high"],
                1,
                "1d",
            ))

        def handle_data(context, data):
            pass
        """)

        algo = self.make_algo(script=algo_code)
        results = algo.run()

        self.assertEqual(392, results.the_high1[0])
        self.assertEqual(390, results.the_price1[0])

        # nan because asset2 only trades every 50 minutes
        self.assertTrue(np.isnan(results.the_high2[0]))

        self.assertTrue(350, results.the_price2[0])

        self.assertEqual(392, algo.history_values[0]["high"][1][0])
        self.assertEqual(390, algo.history_values[0]["price"][1][0])

        self.assertEqual(352, algo.history_values[0]["high"][2][0])
        self.assertEqual(350, algo.history_values[0]["price"][2][0])

    def test_portfolio_bts(self):
        algo_code = dedent("""
        from zipline.api import order, sid, record

        def initialize(context):
            context.ordered = False
            context.hd_portfolio = context.portfolio

        def before_trading_start(context, data):
            bts_portfolio = context.portfolio

            # Assert that the portfolio in BTS is the same as the last
            # portfolio in handle_data
            assert (context.hd_portfolio == bts_portfolio)
            record(pos_value=bts_portfolio.positions_value)

        def handle_data(context, data):
            if not context.ordered:
                order(sid(1), 1)
                context.ordered = True
            context.hd_portfolio = context.portfolio
        """)

        algo = self.make_algo(script=algo_code)
        results = algo.run()

        # Asset starts with price 1 on 1/05 and increases by 1 every minute.
        # Simulation starts on 1/06, where the price in bts is 390, and
        # positions_value is 0. On 1/07, price is 780, and after buying one
        # share on the first bar of 1/06, positions_value is 780
        self.assertEqual(results.pos_value.iloc[0], 0)
        self.assertEqual(results.pos_value.iloc[1], 780)

    def test_account_bts(self):
        algo_code = dedent("""
        from zipline.api import order, sid, record, set_slippage, slippage

        def initialize(context):
            context.ordered = False
            context.hd_account = context.account
            set_slippage(slippage.VolumeShareSlippage())

        def before_trading_start(context, data):
            bts_account = context.account

            # Assert that the account in BTS is the same as the last account
            # in handle_data
            assert (context.hd_account == bts_account)
            record(port_value=context.account.equity_with_loan)

        def handle_data(context, data):
            if not context.ordered:
                order(sid(1), 1)
                context.ordered = True
            context.hd_account = context.account
        """)

        algo = self.make_algo(script=algo_code)
        results = algo.run()

        # Starting portfolio value is 10000. Order for the asset fills on the
        # second bar of 1/06, where the price is 391, and costs the default
        # commission of 0. On 1/07, the price is 780, and the increase in
        # portfolio value is 780-392-0
        self.assertEqual(results.port_value.iloc[0], 10000)
        self.assertAlmostEqual(results.port_value.iloc[1],
                               10000 + 780 - 392 - 0,
                               places=2)

    def test_portfolio_bts_with_overnight_split(self):
        algo_code = dedent("""
        from zipline.api import order, sid, record

        def initialize(context):
            context.ordered = False
            context.hd_portfolio = context.portfolio

        def before_trading_start(context, data):
            bts_portfolio = context.portfolio
            # Assert that the portfolio in BTS is the same as the last
            # portfolio in handle_data, except for the positions
            for k in bts_portfolio.__dict__:
                if k != 'positions':
                    assert (context.hd_portfolio.__dict__[k]
                            == bts_portfolio.__dict__[k])
            record(pos_value=bts_portfolio.positions_value)
            record(pos_amount=bts_portfolio.positions[sid(3)].amount)
            record(
                last_sale_price=bts_portfolio.positions[sid(3)].last_sale_price
            )

        def handle_data(context, data):
            if not context.ordered:
                order(sid(3), 1)
                context.ordered = True
            context.hd_portfolio = context.portfolio
        """)

        results = self.run_algorithm(script=algo_code)

        # On 1/07, positions value should by 780, same as without split
        self.assertEqual(results.pos_value.iloc[0], 0)
        self.assertEqual(results.pos_value.iloc[1], 780)

        # On 1/07, after applying the split, 1 share becomes 2
        self.assertEqual(results.pos_amount.iloc[0], 0)
        self.assertEqual(results.pos_amount.iloc[1], 2)

        # On 1/07, after applying the split, last sale price is halved
        self.assertEqual(results.last_sale_price.iloc[0], 0)
        self.assertEqual(results.last_sale_price.iloc[1], 390)

    def test_account_bts_with_overnight_split(self):
        algo_code = dedent("""
        from zipline.api import order, sid, record, set_slippage, slippage

        def initialize(context):
            context.ordered = False
            context.hd_account = context.account
            set_slippage(slippage.VolumeShareSlippage())


        def before_trading_start(context, data):
            bts_account = context.account
            # Assert that the account in BTS is the same as the last account
            # in handle_data
            assert (context.hd_account == bts_account)
            record(port_value=bts_account.equity_with_loan)

        def handle_data(context, data):
            if not context.ordered:
                order(sid(1), 1)
                context.ordered = True
            context.hd_account = context.account
        """)

        results = self.run_algorithm(script=algo_code)

        # On 1/07, portfolio value is the same as without split
        self.assertEqual(results.port_value.iloc[0], 10000)
        self.assertAlmostEqual(results.port_value.iloc[1],
                               10000 + 780 - 392 - 0, places=2)


class TestAlgoScript(zf.WithMakeAlgo, zf.ZiplineTestCase):
    START_DATE = pd.Timestamp('2006-01-03', tz='utc')
    END_DATE = pd.Timestamp('2006-12-31', tz='utc')
    SIM_PARAMS_DATA_FREQUENCY = 'daily'
    DATA_PORTAL_USE_MINUTE_DATA = False
    EQUITY_DAILY_BAR_LOOKBACK_DAYS = 5  # max history window length

    STRING_TYPE_NAMES = [s.__name__ for s in string_types]
    STRING_TYPE_NAMES_STRING = ', '.join(STRING_TYPE_NAMES)
    ASSET_TYPE_NAME = Asset.__name__
    CONTINUOUS_FUTURE_NAME = ContinuousFuture.__name__
    ASSET_OR_STRING_TYPE_NAMES = ', '.join([ASSET_TYPE_NAME] +
                                           STRING_TYPE_NAMES)
    ASSET_OR_STRING_OR_CF_TYPE_NAMES = ', '.join([ASSET_TYPE_NAME,
                                                  CONTINUOUS_FUTURE_NAME] +
                                                 STRING_TYPE_NAMES)
    ARG_TYPE_TEST_CASES = (
        ('history__assets', (bad_type_history_assets,
                             ASSET_OR_STRING_OR_CF_TYPE_NAMES,
                             True)),
        ('history__fields', (bad_type_history_fields,
                             STRING_TYPE_NAMES_STRING,
                             True)),
        ('history__bar_count', (bad_type_history_bar_count, 'int', False)),
        ('history__frequency', (bad_type_history_frequency,
                                STRING_TYPE_NAMES_STRING,
                                False)),
        ('current__assets', (bad_type_current_assets,
                             ASSET_OR_STRING_OR_CF_TYPE_NAMES,
                             True)),
        ('current__fields', (bad_type_current_fields,
                             STRING_TYPE_NAMES_STRING,
                             True)),
        ('is_stale__assets', (bad_type_is_stale_assets, 'Asset', True)),
        ('can_trade__assets', (bad_type_can_trade_assets, 'Asset', True)),
        ('history_kwarg__assets',
         (bad_type_history_assets_kwarg,
          ASSET_OR_STRING_OR_CF_TYPE_NAMES,
          True)),
        ('history_kwarg_bad_list__assets',
         (bad_type_history_assets_kwarg_list,
          ASSET_OR_STRING_OR_CF_TYPE_NAMES,
          True)),
        ('history_kwarg__fields',
         (bad_type_history_fields_kwarg, STRING_TYPE_NAMES_STRING, True)),
        ('history_kwarg__bar_count',
         (bad_type_history_bar_count_kwarg, 'int', False)),
        ('history_kwarg__frequency',
         (bad_type_history_frequency_kwarg, STRING_TYPE_NAMES_STRING, False)),
        ('current_kwarg__assets',
         (bad_type_current_assets_kwarg,
          ASSET_OR_STRING_OR_CF_TYPE_NAMES,
          True)),
        ('current_kwarg__fields',
         (bad_type_current_fields_kwarg, STRING_TYPE_NAMES_STRING, True)),
    )

    sids = 0, 1, 3, 133

    # FIXME: Pass a benchmark explicitly here.
    BENCHMARK_SID = None

    @classmethod
    def make_equity_info(cls):
        register_calendar("TEST", get_calendar("NYSE"), force=True)

        data = make_simple_equity_info(
            cls.sids,
            cls.START_DATE,
            cls.END_DATE,
        )
        data.loc[3, 'symbol'] = 'TEST'
        return data

    @classmethod
    def make_equity_daily_bar_data(cls):
        cal = cls.trading_calendars[Equity]
        sessions = cal.sessions_in_range(cls.START_DATE, cls.END_DATE)
        frame = pd.DataFrame({
            'close': 10., 'high': 10.5, 'low': 9.5, 'open': 10., 'volume': 100,
        }, index=sessions)

        for sid in cls.sids:
            yield sid, frame

    def test_noop(self):
        self.run_algorithm(
            initialize=initialize_noop,
            handle_data=handle_data_noop,
        )

    def test_noop_string(self):
        self.run_algorithm(script=noop_algo)

    def test_no_handle_data(self):
        self.run_algorithm(script=no_handle_data)

    def test_api_calls(self):
        self.run_algorithm(
            initialize=initialize_api,
            handle_data=handle_data_api,
        )

    def test_api_calls_string(self):
        self.run_algorithm(script=api_algo)

    def test_api_get_environment(self):
        platform = 'zipline'
        algo = self.make_algo(
            script=api_get_environment_algo,
            platform=platform,
        )
        algo.run()
        self.assertEqual(algo.environment, platform)

    def test_api_symbol(self):
        self.run_algorithm(script=api_symbol_algo)

    def test_fixed_slippage(self):
        # verify order -> transaction -> portfolio position.
        # --------------
        test_algo = self.make_algo(
            script="""
from zipline.api import (slippage,
                         commission,
                         set_slippage,
                         set_commission,
                         order,
                         record,
                         sid)

def initialize(context):
    model = slippage.FixedSlippage(spread=0.10)
    set_slippage(model)
    set_commission(commission.PerTrade(100.00))
    context.count = 1
    context.incr = 0

def handle_data(context, data):
    if context.incr < context.count:
        order(sid(0), -1000)
    record(price=data.current(sid(0), "price"))

    context.incr += 1""",
        )
        results = test_algo.run()

        # flatten the list of txns
        all_txns = [val for sublist in results["transactions"].tolist()
                    for val in sublist]

        self.assertEqual(len(all_txns), 1)
        txn = all_txns[0]

        expected_spread = 0.05
        expected_price = test_algo.recorded_vars["price"] - expected_spread

        self.assertEqual(expected_price, txn['price'])

        # make sure that the $100 commission was applied to our cash
        # the txn was for -1000 shares at 9.95, means -9.95k.  our capital_used
        # for that day was therefore 9.95k, but after the $100 commission,
        # it should be 9.85k.
        self.assertEqual(9850, results.capital_used[1])
        self.assertEqual(100, results["orders"].iloc[1][0]["commission"])

    @parameterized.expand(
        [
            ('no_minimum_commission', 0,),
            ('default_minimum_commission', 0,),
            ('alternate_minimum_commission', 2,),
        ]
    )
    def test_volshare_slippage(self, name, minimum_commission):
        tempdir = TempDirectory()
        try:
            if name == "default_minimum_commission":
                commission_line = "set_commission(commission.PerShare(0.02))"
            else:
                commission_line = \
                    "set_commission(commission.PerShare(0.02, " \
                    "min_trade_cost={0}))".format(minimum_commission)

            # verify order -> transaction -> portfolio position.
            # --------------
            test_algo = self.make_algo(
                script="""
from zipline.api import *

def initialize(context):
    model = slippage.VolumeShareSlippage(
                            volume_limit=.3,
                            price_impact=0.05
                       )
    set_slippage(model)
    {0}

    context.count = 2
    context.incr = 0

def handle_data(context, data):
    if context.incr < context.count:
        # order small lots to be sure the
        # order will fill in a single transaction
        order(sid(0), 5000)
    record(price=data.current(sid(0), "price"))
    record(volume=data.current(sid(0), "volume"))
    record(incr=context.incr)
    context.incr += 1
    """.format(commission_line),
            )
            trades = factory.create_daily_trade_source(
                [0], self.sim_params, self.env, self.trading_calendar)
            data_portal = create_data_portal_from_trade_history(
                self.env.asset_finder, self.trading_calendar, tempdir,
                self.sim_params, {0: trades})
            results = test_algo.run(data_portal)

            all_txns = [
                val for sublist in results["transactions"].tolist()
                for val in sublist]

            self.assertEqual(len(all_txns), 67)
            # all_orders are all the incremental versions of the
            # orders as each new fill comes in.
            all_orders = list(toolz.concat(results['orders']))

            if minimum_commission == 0:
                # for each incremental version of each order, the commission
                # should be its filled amount * 0.02
                for order_ in all_orders:
                    self.assertAlmostEqual(
                        order_["filled"] * 0.02,
                        order_["commission"]
                    )
            else:
                # the commission should be at least the min_trade_cost
                for order_ in all_orders:
                    if order_["filled"] > 0:
                        self.assertAlmostEqual(
                            max(order_["filled"] * 0.02, minimum_commission),
                            order_["commission"]
                        )
                    else:
                        self.assertEqual(0, order_["commission"])
        finally:
            tempdir.cleanup()

    def test_incorrectly_set_futures_slippage_model(self):
        code = dedent(
            """
            from zipline.api import set_slippage, slippage

            class MySlippage(slippage.FutureSlippageModel):
                def process_order(self, data, order):
                    return data.current(order.asset, 'price'), order.amount

            def initialize(context):
                set_slippage(MySlippage())
            """
        )
        test_algo = self.make_algo(script=code)
        with self.assertRaises(IncompatibleSlippageModel):
            # Passing a futures slippage model as the first argument, which is
            # for setting equity models, should fail.
            test_algo.run()

    def test_algo_record_vars(self):
        test_algo = self.make_algo(script=record_variables)
        results = test_algo.run(self.data_portal)

        for i in range(1, 252):
            self.assertEqual(results.iloc[i-1]["incr"], i)

    def test_algo_record_nan(self):
        test_algo = self.make_algo(script=record_float_magic % 'nan')
        results = test_algo.run()
        for i in range(1, 252):
            self.assertTrue(np.isnan(results.iloc[i-1]["data"]))

    def test_batch_market_order_matches_multiple_manual_orders(self):
        share_counts = pd.Series([50, 100])

        multi_blotter = RecordBatchBlotter(self.SIM_PARAMS_DATA_FREQUENCY)
        multi_test_algo = self.make_algo(
            script=dedent("""\
                from collections import OrderedDict
                from six import iteritems

                from zipline.api import sid, order


                def initialize(context):
                    context.assets = [sid(0), sid(3)]
                    context.placed = False

                def handle_data(context, data):
                    if not context.placed:
                        it = zip(context.assets, {share_counts})
                        for asset, shares in it:
                            order(asset, shares)

                        context.placed = True

            """).format(share_counts=list(share_counts)),
            blotter=multi_blotter,
        )
        multi_stats = multi_test_algo.run(self.data_portal)
        self.assertFalse(multi_blotter.order_batch_called)

        batch_blotter = RecordBatchBlotter(self.SIM_PARAMS_DATA_FREQUENCY)
        batch_test_algo = self.make_algo(
            script=dedent("""\
                import pandas as pd

                from zipline.api import sid, batch_market_order


                def initialize(context):
                    context.assets = [sid(0), sid(3)]
                    context.placed = False

                def handle_data(context, data):
                    if not context.placed:
                        orders = batch_market_order(pd.Series(
                            index=context.assets, data={share_counts}
                        ))
                        assert len(orders) == 2, \
                            "len(orders) was %s but expected 2" % len(orders)
                        for o in orders:
                            assert o is not None, "An order is None"

                        context.placed = True

            """).format(share_counts=list(share_counts)),
            blotter=batch_blotter,
        )
        batch_stats = batch_test_algo.run()
        self.assertTrue(batch_blotter.order_batch_called)

        for stats in (multi_stats, batch_stats):
            stats.orders = stats.orders.apply(
                lambda orders: [toolz.dissoc(o, 'id') for o in orders]
            )
            stats.transactions = stats.transactions.apply(
                lambda txns: [toolz.dissoc(txn, 'order_id') for txn in txns]
            )
        assert_equal(multi_stats, batch_stats)

    def test_batch_market_order_filters_null_orders(self):
        share_counts = [50, 0]

        batch_blotter = RecordBatchBlotter(self.SIM_PARAMS_DATA_FREQUENCY)
        batch_test_algo = self.make_algo(
            script=dedent("""\
                import pandas as pd

                from zipline.api import sid, batch_market_order

                def initialize(context):
                    context.assets = [sid(0), sid(3)]
                    context.placed = False

                def handle_data(context, data):
                    if not context.placed:
                        orders = batch_market_order(pd.Series(
                            index=context.assets, data={share_counts}
                        ))
                        assert len(orders) == 1, \
                            "len(orders) was %s but expected 1" % len(orders)
                        for o in orders:
                            assert o is not None, "An order is None"

                        context.placed = True

            """).format(share_counts=share_counts),
            blotter=batch_blotter,
        )
        batch_test_algo.run()
        self.assertTrue(batch_blotter.order_batch_called)

    def test_order_dead_asset(self):
        # after asset 0 is dead
        params = SimulationParameters(
            start_session=pd.Timestamp("2007-01-03", tz='UTC'),
            end_session=pd.Timestamp("2007-01-05", tz='UTC'),
            trading_calendar=self.trading_calendar,
        )

        # order method shouldn't blow up
        self.run_algorithm(
            script="""
from zipline.api import order, sid

def initialize(context):
    pass

def handle_data(context, data):
    order(sid(0), 10)
        """,
        )

        # order_value and order_percent should blow up
        for order_str in ["order_value", "order_percent"]:
            test_algo = self.make_algo(
                script="""
from zipline.api import order_percent, order_value, sid

def initialize(context):
    pass

def handle_data(context, data):
    {0}(sid(0), 10)
        """.format(order_str),
                sim_params=params,
            )

        with self.assertRaises(CannotOrderDelistedAsset):
            test_algo.run()

    def test_portfolio_in_init(self):
        """
        Test that accessing portfolio in init doesn't break.
        """
        self.run_algorithm(script=access_portfolio_in_init)

    def test_account_in_init(self):
        """
        Test that accessing account in init doesn't break.
        """
        self.run_algorithm(script=access_account_in_init)

    def test_without_kwargs(self):
        """
        Test that api methods on the data object can be called with positional
        arguments.
        """
        params = SimulationParameters(
            start_session=pd.Timestamp("2006-01-10", tz='UTC'),
            end_session=pd.Timestamp("2006-01-11", tz='UTC'),
            trading_calendar=self.trading_calendar,
        )
        self.run_algorithm(sim_params=params, script=call_without_kwargs)

    def test_good_kwargs(self):
        """
        Test that api methods on the data object can be called with keyword
        arguments.
        """
        params = SimulationParameters(
            start_session=pd.Timestamp("2006-01-10", tz='UTC'),
            end_session=pd.Timestamp("2006-01-11", tz='UTC'),
            trading_calendar=self.trading_calendar,
        )
        self.run_algorithm(script=call_with_kwargs, sim_params=params)

    @parameterized.expand([('history', call_with_bad_kwargs_history),
                           ('current', call_with_bad_kwargs_current)])
    def test_bad_kwargs(self, name, algo_text):
        """
        Test that api methods on the data object called with bad kwargs return
        a meaningful TypeError that we create, rather than an unhelpful cython
        error
        """
        algo = self.make_algo(script=algo_text)
        with self.assertRaises(TypeError) as cm:
            algo.run()

        self.assertEqual("%s() got an unexpected keyword argument 'blahblah'"
                         % name, cm.exception.args[0])

    @parameterized.expand(ARG_TYPE_TEST_CASES)
    def test_arg_types(self, name, inputs):

        keyword = name.split('__')[1]

        algo = self.make_algo(script=inputs[0])
        with self.assertRaises(TypeError) as cm:
            algo.run()

        expected = "Expected %s argument to be of type %s%s" % (
            keyword,
            'or iterable of type ' if inputs[2] else '',
            inputs[1]
        )

        self.assertEqual(expected, cm.exception.args[0])

    def test_empty_asset_list_to_history(self):
        params = SimulationParameters(
            start_session=pd.Timestamp("2006-01-10", tz='UTC'),
            end_session=pd.Timestamp("2006-01-11", tz='UTC'),
            trading_calendar=self.trading_calendar,
        )

        self.run_algorithm(
            script=dedent("""
                def initialize(context):
                    pass

                def handle_data(context, data):
                    data.history([], "price", 5, '1d')
                """),
            sim_params=params,
        )

    @parameterized.expand(
        [('bad_kwargs', call_with_bad_kwargs_get_open_orders),
         ('good_kwargs', call_with_good_kwargs_get_open_orders),
         ('no_kwargs', call_with_no_kwargs_get_open_orders)]
    )
    def test_get_open_orders_kwargs(self, name, script):
        algo = self.make_algo(script=script)
        if name == 'bad_kwargs':
            with self.assertRaises(TypeError) as cm:
                algo.run(self.data_portal)
                self.assertEqual('Keyword argument `sid` is no longer '
                                 'supported for get_open_orders. Use `asset` '
                                 'instead.', cm.exception.args[0])
        else:
            algo.run(self.data_portal)

    def test_empty_positions(self):
        """
        Test that when we try context.portfolio.positions[stock] on a stock
        for which we have no positions, we return a Position with values 0
        (but more importantly, we don't crash) and don't save this Position
        to the user-facing dictionary PositionTracker._positions_store
        """
        results = self.run_algorithm(script=empty_positions)
        num_positions = results.num_positions
        amounts = results.amounts
        self.assertTrue(all(num_positions == 0))
        self.assertTrue(all(amounts == 0))

    def test_schedule_function_time_rule_positionally_misplaced(self):
        """
        Test that when a user specifies a time rule for the date_rule argument,
        but no rule in the time_rule argument
        (e.g. schedule_function(func, <time_rule>)), we assume that means
        assign a time rule but no date rule
        """

        sim_params = factory.create_simulation_parameters(
            start=pd.Timestamp('2006-01-12', tz='UTC'),
            end=pd.Timestamp('2006-01-13', tz='UTC'),
            data_frequency='minute'
        )

        algocode = dedent("""
        from zipline.api import time_rules, schedule_function

        def do_at_open(context, data):
            context.done_at_open.append(context.get_datetime())

        def do_at_close(context, data):
            context.done_at_close.append(context.get_datetime())

        def initialize(context):
            context.done_at_open = []
            context.done_at_close = []
            schedule_function(do_at_open, time_rules.market_open())
            schedule_function(do_at_close, time_rules.market_close())

        def handle_data(algo, data):
            pass
        """)

        with warnings.catch_warnings(record=True) as w:
            warnings.simplefilter("ignore", PerformanceWarning)

            algo = self.make_algo(script=algocode, sim_params=sim_params)
            algo.run()

            self.assertEqual(len(w), 2)

            for i, warning in enumerate(w):
                self.assertIsInstance(warning.message, UserWarning)
                self.assertEqual(
                    warning.message.args[0],
                    'Got a time rule for the second positional argument '
                    'date_rule. You should use keyword argument '
                    'time_rule= when calling schedule_function without '
                    'specifying a date_rule'
                )
                # The warnings come from line 13 and 14 in the algocode
                self.assertEqual(warning.lineno, 13 + i)

        self.assertEqual(
            algo.done_at_open,
            [pd.Timestamp('2006-01-12 14:31:00', tz='UTC'),
             pd.Timestamp('2006-01-13 14:31:00', tz='UTC')]
        )

        self.assertEqual(
            algo.done_at_close,
            [pd.Timestamp('2006-01-12 20:59:00', tz='UTC'),
             pd.Timestamp('2006-01-13 20:59:00', tz='UTC')]
        )


class TestCapitalChanges(zf.WithMakeAlgo, zf.ZiplineTestCase):

    START_DATE = pd.Timestamp('2006-01-03', tz='UTC')
    END_DATE = pd.Timestamp('2006-01-09', tz='UTC')

    # XXX: This suite only has daily data for sid 0 and only has minutely data
    #      for sid 1.
    sids = ASSET_FINDER_EQUITY_SIDS = (0, 1)
    DAILY_SID = 0
    MINUTELY_SID = 1

    # FIXME: Pass a benchmark source explicitly here.
    BENCHMARK_SID = None

    @classmethod
    def make_equity_minute_bar_data(cls):
        minutes = cls.trading_calendar.minutes_in_range(
            cls.START_DATE,
            cls.END_DATE,
        )
        closes = np.arange(100, 100 + len(minutes), 1)
        opens = closes
        highs = closes + 5
        lows = closes - 5

        frame = pd.DataFrame(
            index=minutes,
            data={
                'open': opens,
                'high': highs,
                'low': lows,
                'close': closes,
                'volume': 10000,
            },
        )

        yield cls.MINUTELY_SID, frame

    @classmethod
    def make_equity_daily_bar_data(cls):
        days = cls.trading_calendar.sessions_in_range(
            cls.START_DATE,
            cls.END_DATE,
        )

        closes = np.arange(10.0, 10.0 + len(days), 1.0)
        opens = closes
        highs = closes + 0.5
        lows = closes - 0.5

        frame = pd.DataFrame(
            index=days,
            data={
                'open': opens,
                'high': highs,
                'low': lows,
                'close': closes,
                'volume': 10000,
            },
        )

        yield cls.DAILY_SID, frame

    @parameterized.expand([
        ('target', 151000.0), ('delta', 50000.0)
    ])
    def test_capital_changes_daily_mode(self, change_type, value):
        capital_changes = {
            pd.Timestamp('2006-01-06', tz='UTC'):
                {'type': change_type, 'value': value}
        }

        algocode = """
from zipline.api import set_slippage, set_commission, slippage, commission, \
    schedule_function, time_rules, order, sid

def initialize(context):
    set_slippage(slippage.FixedSlippage(spread=0))
    set_commission(commission.PerShare(0, 0))
    schedule_function(order_stuff, time_rule=time_rules.market_open())

def order_stuff(context, data):
    order(sid(0), 1000)
"""
        algo = self.make_algo(
            script=algocode,
            capital_changes=capital_changes,
            sim_params=SimulationParameters(
                start_session=self.START_DATE,
                end_session=self.END_DATE,
                trading_calendar=self.nyse_calendar,
            )
        )

        # We call get_generator rather than `run()` here because we care about
        # the raw capital change packets.
        gen = algo.get_generator()
        results = list(gen)

        cumulative_perf = \
            [r['cumulative_perf'] for r in results if 'cumulative_perf' in r]
        daily_perf = [r['daily_perf'] for r in results if 'daily_perf' in r]
        capital_change_packets = \
            [r['capital_change'] for r in results if 'capital_change' in r]

        self.assertEqual(len(capital_change_packets), 1)
        self.assertEqual(
            capital_change_packets[0],
            {'date': pd.Timestamp('2006-01-06', tz='UTC'),
             'type': 'cash',
             'target': 151000.0 if change_type == 'target' else None,
             'delta': 50000.0})

        # 1/03: price = 10, place orders
        # 1/04: orders execute at price = 11, place orders
        # 1/05: orders execute at price = 12, place orders
        # 1/06: +50000 capital change,
        #       orders execute at price = 13, place orders
        # 1/09: orders execute at price = 14, place orders

        expected_daily = {}

        expected_capital_changes = np.array([
            0.0, 0.0, 0.0, 50000.0, 0.0
        ])

        # Day 1, no transaction. Day 2, we transact, but the price of our stock
        # does not change. Day 3, we start getting returns
        expected_daily['returns'] = np.array([
            0.0,
            0.0,
            # 1000 shares * gain of 1
            (100000.0 + 1000.0) / 100000.0 - 1.0,
            # 2000 shares * gain of 1, capital change of +50000
            (151000.0 + 2000.0) / 151000.0 - 1.0,
            # 3000 shares * gain of 1
            (153000.0 + 3000.0) / 153000.0 - 1.0,
        ])

        expected_daily['pnl'] = np.array([
            0.0,
            0.0,
            1000.00,  # 1000 shares * gain of 1
            2000.00,  # 2000 shares * gain of 1
            3000.00,  # 3000 shares * gain of 1
        ])

        expected_daily['capital_used'] = np.array([
            0.0,
            -11000.0,  # 1000 shares at price = 11
            -12000.0,  # 1000 shares at price = 12
            -13000.0,  # 1000 shares at price = 13
            -14000.0,  # 1000 shares at price = 14
        ])

        expected_daily['ending_cash'] = \
            np.array([100000.0] * 5) + \
            np.cumsum(expected_capital_changes) + \
            np.cumsum(expected_daily['capital_used'])

        expected_daily['starting_cash'] = \
            expected_daily['ending_cash'] - \
            expected_daily['capital_used']

        expected_daily['starting_value'] = np.array([
            0.0,
            0.0,
            11000.0,  # 1000 shares at price = 11
            24000.0,  # 2000 shares at price = 12
            39000.0,  # 3000 shares at price = 13
        ])

        expected_daily['ending_value'] = \
            expected_daily['starting_value'] + \
            expected_daily['pnl'] - \
            expected_daily['capital_used']

        expected_daily['portfolio_value'] = \
            expected_daily['ending_value'] + \
            expected_daily['ending_cash']

        stats = [
            'returns', 'pnl', 'capital_used', 'starting_cash', 'ending_cash',
            'starting_value', 'ending_value', 'portfolio_value'
        ]

        expected_cumulative = {
            'returns': np.cumprod(expected_daily['returns'] + 1) - 1,
            'pnl': np.cumsum(expected_daily['pnl']),
            'capital_used': np.cumsum(expected_daily['capital_used']),
            'starting_cash':
                np.repeat(expected_daily['starting_cash'][0:1], 5),
            'ending_cash': expected_daily['ending_cash'],
            'starting_value':
                np.repeat(expected_daily['starting_value'][0:1], 5),
            'ending_value': expected_daily['ending_value'],
            'portfolio_value': expected_daily['portfolio_value'],
        }

        for stat in stats:
            np.testing.assert_array_almost_equal(
                np.array([perf[stat] for perf in daily_perf]),
                expected_daily[stat],
                err_msg='daily ' + stat,
            )
            np.testing.assert_array_almost_equal(
                np.array([perf[stat] for perf in cumulative_perf]),
                expected_cumulative[stat],
                err_msg='cumulative ' + stat,
            )

        self.assertEqual(
            algo.capital_change_deltas,
            {pd.Timestamp('2006-01-06', tz='UTC'): 50000.0}
        )

    @parameterized.expand([
        ('interday_target', [('2006-01-04', 2388.0)]),
        ('interday_delta', [('2006-01-04', 1000.0)]),
        ('intraday_target', [('2006-01-04 17:00', 2184.0),
                             ('2006-01-04 18:00', 2804.0)]),
        ('intraday_delta', [('2006-01-04 17:00', 500.0),
                            ('2006-01-04 18:00', 500.0)]),
    ])
    def test_capital_changes_minute_mode_daily_emission(self, change, values):
        change_loc, change_type = change.split('_')

        sim_params = SimulationParameters(
            start_session=pd.Timestamp('2006-01-03', tz='UTC'),
            end_session=pd.Timestamp('2006-01-05', tz='UTC'),
            data_frequency='minute',
            capital_base=1000.0,
            trading_calendar=self.nyse_calendar,
        )

        capital_changes = {
            pd.Timestamp(datestr, tz='UTC'): {
                'type': change_type,
                'value': value
            }
            for datestr, value in values
        }

        algocode = """
from zipline.api import set_slippage, set_commission, slippage, commission, \
    schedule_function, time_rules, order, sid

def initialize(context):
    set_slippage(slippage.FixedSlippage(spread=0))
    set_commission(commission.PerShare(0, 0))
    schedule_function(order_stuff, time_rule=time_rules.market_open())

def order_stuff(context, data):
    order(sid(1), 1)
"""

        algo = self.make_algo(
            script=algocode,
            sim_params=sim_params,
            capital_changes=capital_changes
        )

        gen = algo.get_generator()
        results = list(gen)

        cumulative_perf = \
            [r['cumulative_perf'] for r in results if 'cumulative_perf' in r]
        daily_perf = [r['daily_perf'] for r in results if 'daily_perf' in r]
        capital_change_packets = \
            [r['capital_change'] for r in results if 'capital_change' in r]

        self.assertEqual(len(capital_change_packets), len(capital_changes))
        expected = [
            {'date': pd.Timestamp(val[0], tz='UTC'),
             'type': 'cash',
             'target': val[1] if change_type == 'target' else None,
             'delta': 1000.0 if len(values) == 1 else 500.0}
            for val in values]
        self.assertEqual(capital_change_packets, expected)

        # 1/03: place orders at price = 100, execute at 101
        # 1/04: place orders at price = 490, execute at 491,
        #       +500 capital change at 17:00 and 18:00 (intraday)
        #       or +1000 at 00:00 (interday),
        # 1/05: place orders at price = 880, execute at 881

        expected_daily = {}

        expected_capital_changes = np.array([0.0, 1000.0, 0.0])

        if change_loc == 'intraday':
            # Fills at 491, +500 capital change comes at 638 (17:00) and
            # 698 (18:00), ends day at 879
            day2_return = (
                (1388.0 + 149.0 + 147.0) / 1388.0 *
                (2184.0 + 60.0 + 60.0) / 2184.0 *
                (2804.0 + 181.0 + 181.0) / 2804.0 - 1.0
            )
        else:
            # Fills at 491, ends day at 879, capital change +1000
            day2_return = (2388.0 + 390.0 + 388.0) / 2388.0 - 1

        expected_daily['returns'] = np.array([
            # Fills at 101, ends day at 489
            (1000.0 + 489 - 101) / 1000.0 - 1.0,
            day2_return,
            # Fills at 881, ends day at 1269
            (3166.0 + 390.0 + 390.0 + 388.0) / 3166.0 - 1.0,
        ])

        expected_daily['pnl'] = np.array([
            388.0,
            390.0 + 388.0,
            390.0 + 390.0 + 388.0,
        ])

        expected_daily['capital_used'] = np.array([
            -101.0, -491.0, -881.0
        ])

        expected_daily['ending_cash'] = \
            np.array([1000.0] * 3) + \
            np.cumsum(expected_capital_changes) + \
            np.cumsum(expected_daily['capital_used'])

        expected_daily['starting_cash'] = \
            expected_daily['ending_cash'] - \
            expected_daily['capital_used']

        if change_loc == 'intraday':
            # Capital changes come after day start
            expected_daily['starting_cash'] -= expected_capital_changes

        expected_daily['starting_value'] = np.array([
            0.0, 489.0, 879.0 * 2
        ])

        expected_daily['ending_value'] = \
            expected_daily['starting_value'] + \
            expected_daily['pnl'] - \
            expected_daily['capital_used']

        expected_daily['portfolio_value'] = \
            expected_daily['ending_value'] + \
            expected_daily['ending_cash']

        stats = [
            'returns', 'pnl', 'capital_used', 'starting_cash', 'ending_cash',
            'starting_value', 'ending_value', 'portfolio_value'
        ]

        expected_cumulative = {
            'returns': np.cumprod(expected_daily['returns'] + 1) - 1,
            'pnl': np.cumsum(expected_daily['pnl']),
            'capital_used': np.cumsum(expected_daily['capital_used']),
            'starting_cash':
                np.repeat(expected_daily['starting_cash'][0:1], 3),
            'ending_cash': expected_daily['ending_cash'],
            'starting_value':
                np.repeat(expected_daily['starting_value'][0:1], 3),
            'ending_value': expected_daily['ending_value'],
            'portfolio_value': expected_daily['portfolio_value'],
        }

        for stat in stats:
            np.testing.assert_array_almost_equal(
                np.array([perf[stat] for perf in daily_perf]),
                expected_daily[stat]
            )
            np.testing.assert_array_almost_equal(
                np.array([perf[stat] for perf in cumulative_perf]),
                expected_cumulative[stat]
            )

        if change_loc == 'interday':
            self.assertEqual(
                algo.capital_change_deltas,
                {pd.Timestamp('2006-01-04', tz='UTC'): 1000.0}
            )
        else:
            self.assertEqual(
                algo.capital_change_deltas,
                {pd.Timestamp('2006-01-04 17:00', tz='UTC'): 500.0,
                 pd.Timestamp('2006-01-04 18:00', tz='UTC'): 500.0}
            )

    @parameterized.expand([
        ('interday_target', [('2006-01-04', 2388.0)]),
        ('interday_delta', [('2006-01-04', 1000.0)]),
        ('intraday_target', [('2006-01-04 17:00', 2184.0),
                             ('2006-01-04 18:00', 2804.0)]),
        ('intraday_delta', [('2006-01-04 17:00', 500.0),
                            ('2006-01-04 18:00', 500.0)]),
    ])
    def test_capital_changes_minute_mode_minute_emission(self, change, values):
        change_loc, change_type = change.split('_')

        sim_params = SimulationParameters(
            start_session=pd.Timestamp('2006-01-03', tz='UTC'),
            end_session=pd.Timestamp('2006-01-05', tz='UTC'),
            data_frequency='minute',
            emission_rate='minute',
            capital_base=1000.0,
            trading_calendar=self.nyse_calendar,
        )

        capital_changes = {pd.Timestamp(val[0], tz='UTC'): {
            'type': change_type, 'value': val[1]} for val in values}

        algocode = """
from zipline.api import set_slippage, set_commission, slippage, commission, \
    schedule_function, time_rules, order, sid

def initialize(context):
    set_slippage(slippage.FixedSlippage(spread=0))
    set_commission(commission.PerShare(0, 0))
    schedule_function(order_stuff, time_rule=time_rules.market_open())

def order_stuff(context, data):
    order(sid(1), 1)
"""

        algo = self.make_algo(
            script=algocode,
            sim_params=sim_params,
            capital_changes=capital_changes
        )

        gen = algo.get_generator()
        results = list(gen)

        cumulative_perf = \
            [r['cumulative_perf'] for r in results if 'cumulative_perf' in r]
        minute_perf = [r['minute_perf'] for r in results if 'minute_perf' in r]
        daily_perf = [r['daily_perf'] for r in results if 'daily_perf' in r]
        capital_change_packets = \
            [r['capital_change'] for r in results if 'capital_change' in r]

        self.assertEqual(len(capital_change_packets), len(capital_changes))
        expected = [
            {'date': pd.Timestamp(val[0], tz='UTC'),
             'type': 'cash',
             'target': val[1] if change_type == 'target' else None,
             'delta': 1000.0 if len(values) == 1 else 500.0}
            for val in values]
        self.assertEqual(capital_change_packets, expected)

        # 1/03: place orders at price = 100, execute at 101
        # 1/04: place orders at price = 490, execute at 491,
        #       +500 capital change at 17:00 and 18:00 (intraday)
        #       or +1000 at 00:00 (interday),
        # 1/05: place orders at price = 880, execute at 881

        # Minute perfs are cumulative for the day
        expected_minute = {}

        capital_changes_after_start = np.array([0.0] * 1170)
        if change_loc == 'intraday':
            capital_changes_after_start[539:599] = 500.0
            capital_changes_after_start[599:780] = 1000.0

        expected_minute['pnl'] = np.array([0.0] * 1170)
        expected_minute['pnl'][:2] = 0.0
        expected_minute['pnl'][2:392] = 1.0
        expected_minute['pnl'][392:782] = 2.0
        expected_minute['pnl'][782:] = 3.0
        for start, end in ((0, 390), (390, 780), (780, 1170)):
            expected_minute['pnl'][start:end] = \
                np.cumsum(expected_minute['pnl'][start:end])

        expected_minute['capital_used'] = np.concatenate((
            [0.0] * 1, [-101.0] * 389,
            [0.0] * 1, [-491.0] * 389,
            [0.0] * 1, [-881.0] * 389,
        ))

        # +1000 capital changes comes before the day start if interday
        day2adj = 0.0 if change_loc == 'intraday' else 1000.0

        expected_minute['starting_cash'] = np.concatenate((
            [1000.0] * 390,
            # 101 spent on 1/03
            [1000.0 - 101.0 + day2adj] * 390,
            # 101 spent on 1/03, 491 on 1/04, +1000 capital change on 1/04
            [1000.0 - 101.0 - 491.0 + 1000] * 390
        ))

        expected_minute['ending_cash'] = \
            expected_minute['starting_cash'] + \
            expected_minute['capital_used'] + \
            capital_changes_after_start

        expected_minute['starting_value'] = np.concatenate((
            [0.0] * 390,
            [489.0] * 390,
            [879.0 * 2] * 390
        ))

        expected_minute['ending_value'] = \
            expected_minute['starting_value'] + \
            expected_minute['pnl'] - \
            expected_minute['capital_used']

        expected_minute['portfolio_value'] = \
            expected_minute['ending_value'] + \
            expected_minute['ending_cash']

        expected_minute['returns'] = \
            expected_minute['pnl'] / \
            (expected_minute['starting_value'] +
             expected_minute['starting_cash'])

        # If the change is interday, we can just calculate the returns from
        # the pnl, starting_value and starting_cash. If the change is intraday,
        # the returns after the change have to be calculated from two
        # subperiods
        if change_loc == 'intraday':
            # The last packet (at 1/04 16:59) before the first capital change
            prev_subperiod_return = expected_minute['returns'][538]

            # From 1/04 17:00 to 17:59
            cur_subperiod_pnl = \
                expected_minute['pnl'][539:599] - expected_minute['pnl'][538]
            cur_subperiod_starting_value = \
                np.array([expected_minute['ending_value'][538]] * 60)
            cur_subperiod_starting_cash = \
                np.array([expected_minute['ending_cash'][538] + 500] * 60)

            cur_subperiod_returns = cur_subperiod_pnl / \
                (cur_subperiod_starting_value + cur_subperiod_starting_cash)
            expected_minute['returns'][539:599] = \
                (cur_subperiod_returns + 1.0) * \
                (prev_subperiod_return + 1.0) - \
                1.0

            # The last packet (at 1/04 17:59) before the second capital change
            prev_subperiod_return = expected_minute['returns'][598]

            # From 1/04 18:00 to 21:00
            cur_subperiod_pnl = \
                expected_minute['pnl'][599:780] - expected_minute['pnl'][598]
            cur_subperiod_starting_value = \
                np.array([expected_minute['ending_value'][598]] * 181)
            cur_subperiod_starting_cash = \
                np.array([expected_minute['ending_cash'][598] + 500] * 181)

            cur_subperiod_returns = cur_subperiod_pnl / \
                (cur_subperiod_starting_value + cur_subperiod_starting_cash)
            expected_minute['returns'][599:780] = \
                (cur_subperiod_returns + 1.0) * \
                (prev_subperiod_return + 1.0) - \
                1.0

        # The last minute packet of each day
        expected_daily = {
            k: np.array([v[389], v[779], v[1169]])
            for k, v in iteritems(expected_minute)
        }

        stats = [
            'pnl', 'capital_used', 'starting_cash', 'ending_cash',
            'starting_value', 'ending_value', 'portfolio_value', 'returns'
        ]

        expected_cumulative = deepcopy(expected_minute)

        # "Add" daily return from 1/03 to minute returns on 1/04 and 1/05
        # "Add" daily return from 1/04 to minute returns on 1/05
        expected_cumulative['returns'][390:] = \
            (expected_cumulative['returns'][390:] + 1) * \
            (expected_daily['returns'][0] + 1) - 1
        expected_cumulative['returns'][780:] = \
            (expected_cumulative['returns'][780:] + 1) * \
            (expected_daily['returns'][1] + 1) - 1

        # Add daily pnl/capital_used from 1/03 to 1/04 and 1/05
        # Add daily pnl/capital_used from 1/04 to 1/05
        expected_cumulative['pnl'][390:] += expected_daily['pnl'][0]
        expected_cumulative['pnl'][780:] += expected_daily['pnl'][1]
        expected_cumulative['capital_used'][390:] += \
            expected_daily['capital_used'][0]
        expected_cumulative['capital_used'][780:] += \
            expected_daily['capital_used'][1]

        # starting_cash, starting_value are same as those of the first daily
        # packet
        expected_cumulative['starting_cash'] = \
            np.repeat(expected_daily['starting_cash'][0:1], 1170)
        expected_cumulative['starting_value'] = \
            np.repeat(expected_daily['starting_value'][0:1], 1170)

        # extra cumulative packet per day from the daily packet
        for stat in stats:
            for i in (390, 781, 1172):
                expected_cumulative[stat] = np.insert(
                    expected_cumulative[stat],
                    i,
                    expected_cumulative[stat][i-1]
                )

        for stat in stats:
            np.testing.assert_array_almost_equal(
                np.array([perf[stat] for perf in minute_perf]),
                expected_minute[stat]
            )
            np.testing.assert_array_almost_equal(
                np.array([perf[stat] for perf in daily_perf]),
                expected_daily[stat]
            )
            np.testing.assert_array_almost_equal(
                np.array([perf[stat] for perf in cumulative_perf]),
                expected_cumulative[stat]
            )

        if change_loc == 'interday':
            self.assertEqual(
                algo.capital_change_deltas,
                {pd.Timestamp('2006-01-04', tz='UTC'): 1000.0}
            )
        else:
            self.assertEqual(
                algo.capital_change_deltas,
                {pd.Timestamp('2006-01-04 17:00', tz='UTC'): 500.0,
                 pd.Timestamp('2006-01-04 18:00', tz='UTC'): 500.0}
            )


class TestGetDatetime(zf.WithMakeAlgo, zf.ZiplineTestCase):
    SIM_PARAMS_DATA_FREQUENCY = 'minute'
    START_DATE = to_utc('2014-01-02 9:31')
    END_DATE = to_utc('2014-01-03 9:31')

    ASSET_FINDER_EQUITY_SIDS = 0, 1

    # FIXME: Pass a benchmark source explicitly here.
    BENCHMARK_SID = None

    @parameterized.expand(
        [
            ('default', None,),
            ('utc', 'UTC',),
            ('us_east', 'US/Eastern',),
        ]
    )
    def test_get_datetime(self, name, tz):
        algo = dedent(
            """
            import pandas as pd
            from zipline.api import get_datetime

            def initialize(context):
                context.tz = {tz} or 'UTC'
                context.first_bar = True

            def handle_data(context, data):
                dt = get_datetime({tz})
                if dt.tz.zone != context.tz:
                    raise ValueError("Mismatched Zone")

                if context.first_bar:
                    if dt.tz_convert("US/Eastern").hour != 9:
                        raise ValueError("Mismatched Hour")
                    elif dt.tz_convert("US/Eastern").minute != 31:
                        raise ValueError("Mismatched Minute")

                    context.first_bar = False
            """.format(tz=repr(tz))
        )

        algo = self.make_algo(script=algo)
        algo.run()
        self.assertFalse(algo.first_bar)


class TestTradingControls(zf.WithMakeAlgo,
                          zf.ZiplineTestCase):
    START_DATE = pd.Timestamp('2006-01-03', tz='utc')
    END_DATE = pd.Timestamp('2006-01-06', tz='utc')

    sid = 133
    sids = ASSET_FINDER_EQUITY_SIDS = 133, 134

    SIM_PARAMS_DATA_FREQUENCY = 'daily'
    DATA_PORTAL_USE_MINUTE_DATA = True

    @classmethod
    def init_class_fixtures(cls):
        super(TestTradingControls, cls).init_class_fixtures()
        cls.asset = cls.asset_finder.retrieve_asset(cls.sid)
        cls.another_asset = cls.asset_finder.retrieve_asset(134)

    def _check_algo(self,
                    algo,
                    expected_order_count,
                    expected_exc):

        with self.assertRaises(expected_exc) if expected_exc else nop_context:
            algo.run()
        self.assertEqual(algo.order_count, expected_order_count)

    def check_algo_succeeds(self, algo, order_count=4):
        # Default for order_count assumes one order per handle_data call.
        self._check_algo(algo, order_count, None)

    def check_algo_fails(self, algo, order_count):
        self._check_algo(algo,
                         order_count,
                         TradingControlViolation)

    def test_set_max_position_size(self):

        def initialize(self, asset, max_shares, max_notional):
            self.set_slippage(FixedSlippage())
            self.order_count = 0
            self.set_max_position_size(asset=asset,
                                       max_shares=max_shares,
                                       max_notional=max_notional)

        # Buy one share four times.  Should be fine.
        def handle_data(algo, data):
            algo.order(algo.sid(self.sid), 1)
            algo.order_count += 1

        algo = self.make_algo(
            asset=self.asset,
            max_shares=10,
            max_notional=500.0,
            initialize=initialize,
            handle_data=handle_data,
        )
        self.check_algo_succeeds(algo)

        # Buy three shares four times.  Should bail on the fourth before it's
        # placed.
        def handle_data(algo, data):
            algo.order(algo.sid(self.sid), 3)
            algo.order_count += 1

        algo = self.make_algo(
            asset=self.asset,
            max_shares=10,
            max_notional=500.0,
            initialize=initialize,
            handle_data=handle_data,
        )
        self.check_algo_fails(algo, 3)

        # Buy three shares four times. Should bail due to max_notional on the
        # third attempt.
        def handle_data(algo, data):
            algo.order(algo.sid(self.sid), 3)
            algo.order_count += 1

        algo = self.make_algo(
            asset=self.asset,
            max_shares=10,
            max_notional=67.0,
            initialize=initialize,
            handle_data=handle_data,
        )
        self.check_algo_fails(algo, 2)

        # Set the trading control to a different sid, then BUY ALL THE THINGS!.
        # Should continue normally.
        def handle_data(algo, data):
            algo.order(algo.sid(self.sid), 10000)
            algo.order_count += 1

        algo = self.make_algo(
            asset=self.another_asset,
            max_shares=10,
            max_notional=67.0,
            initialize=initialize,
            handle_data=handle_data,
        )
        self.check_algo_succeeds(algo)

        # Set the trading control sid to None, then BUY ALL THE THINGS!. Should
        # fail because setting sid to None makes the control apply to all sids.
        def handle_data(algo, data):
            algo.order(algo.sid(self.sid), 10000)
            algo.order_count += 1

        algo = self.make_algo(
            max_shares=10,
            max_notional=61.0,
            asset=None,
            initialize=initialize,
            handle_data=handle_data,
        )

        self.check_algo_fails(algo, 0)

    def test_set_asset_restrictions(self):

        def initialize(algo, sid, restrictions, on_error):
            algo.order_count = 0
            algo.set_asset_restrictions(restrictions, on_error)

        def handle_data(algo, data):
            algo.could_trade = data.can_trade(algo.sid(self.sid))
            algo.order(algo.sid(self.sid), 100)
            algo.order_count += 1

        # Set HistoricalRestrictions for one sid for the entire simulation,
        # and fail.
        rlm = HistoricalRestrictions([
            Restriction(
                self.sid,
                self.sim_params.start_session,
                RESTRICTION_STATES.FROZEN)
        ])
        algo = self.make_algo(
            sid=self.sid,
            restrictions=rlm,
            on_error='fail',
            initialize=initialize,
            handle_data=handle_data,
        )
        self.check_algo_fails(algo, 0)
        self.assertFalse(algo.could_trade)

        # Set StaticRestrictions for one sid and fail.
        rlm = StaticRestrictions([self.sid])
        algo = self.make_algo(
            sid=self.sid,
            restrictions=rlm,
            on_error='fail',
            initialize=initialize,
            handle_data=handle_data,
        )

        self.check_algo_fails(algo, 0)
        self.assertFalse(algo.could_trade)

        # just log an error on the violation if we choose not to fail.
        algo = self.make_algo(
            sid=self.sid,
            restrictions=rlm,
            on_error='log',
            initialize=initialize,
            handle_data=handle_data,
        )
        with make_test_handler(self) as log_catcher:
            self.check_algo_succeeds(algo)
        logs = [r.message for r in log_catcher.records]
        self.assertIn("Order for 100 shares of Equity(133 [A]) at "
                      "2006-01-03 21:00:00+00:00 violates trading constraint "
                      "RestrictedListOrder({})", logs)
        self.assertFalse(algo.could_trade)

        # set the restricted list to exclude the sid, and succeed
        rlm = HistoricalRestrictions([
            Restriction(
                sid,
                self.sim_params.start_session,
                RESTRICTION_STATES.FROZEN) for sid in [134, 135, 136]
        ])
        algo = self.make_algo(
            sid=self.sid,
            restrictions=rlm,
            on_error='fail',
            initialize=initialize,
            handle_data=handle_data,
        )
        self.check_algo_succeeds(algo)
        self.assertTrue(algo.could_trade)

    @parameterized.expand([
        ('order_first_restricted_sid', 0),
        ('order_second_restricted_sid', 1)
    ])
    def test_set_multiple_asset_restrictions(self, name, to_order_idx):

        def initialize(algo, restrictions1, restrictions2, on_error):
            algo.order_count = 0
            algo.set_asset_restrictions(restrictions1, on_error)
            algo.set_asset_restrictions(restrictions2, on_error)

        def handle_data(algo, data):
            algo.could_trade1 = data.can_trade(algo.sid(self.sids[0]))
            algo.could_trade2 = data.can_trade(algo.sid(self.sids[1]))
            algo.order(algo.sid(self.sids[to_order_idx]), 100)
            algo.order_count += 1

        rl1 = StaticRestrictions([self.sids[0]])
        rl2 = StaticRestrictions([self.sids[1]])
        algo = self.make_algo(
            restrictions1=rl1,
            restrictions2=rl2,
            initialize=initialize,
            handle_data=handle_data,
            on_error='fail',
        )
        self.check_algo_fails(algo, 0)
        self.assertFalse(algo.could_trade1)
        self.assertFalse(algo.could_trade2)

    def test_set_do_not_order_list(self):

        def initialize(self, restricted_list):
            self.order_count = 0
            self.set_do_not_order_list(restricted_list, on_error='fail')

        def handle_data(algo, data):
            algo.could_trade = data.can_trade(algo.sid(self.sid))
            algo.order(algo.sid(self.sid), 100)
            algo.order_count += 1

        rlm = [self.sid]
        algo = self.make_algo(
            restricted_list=rlm,
            initialize=initialize,
            handle_data=handle_data,
        )

        self.check_algo_fails(algo, 0)
        self.assertFalse(algo.could_trade)

    def test_set_max_order_size(self):

        def initialize(algo, asset, max_shares, max_notional):
            algo.order_count = 0
            algo.set_max_order_size(asset=asset,
                                    max_shares=max_shares,
                                    max_notional=max_notional)

        # Buy one share.
        def handle_data(algo, data):
            algo.order(algo.sid(self.sid), 1)
            algo.order_count += 1

        algo = self.make_algo(
            initialize=initialize,
            handle_data=handle_data,
            asset=self.asset,
            max_shares=10,
            max_notional=500.0,
        )
        self.check_algo_succeeds(algo)

        # Buy 1, then 2, then 3, then 4 shares.  Bail on the last attempt
        # because we exceed shares.
        def handle_data(algo, data):
            algo.order(algo.sid(self.sid), algo.order_count + 1)
            algo.order_count += 1

        algo = self.make_algo(
            initialize=initialize,
            handle_data=handle_data,
            asset=self.asset,
            max_shares=3,
            max_notional=500.0,
        )
        self.check_algo_fails(algo, 3)

        # Buy 1, then 2, then 3, then 4 shares.  Bail on the last attempt
        # because we exceed notional.
        def handle_data(algo, data):
            algo.order(algo.sid(self.sid), algo.order_count + 1)
            algo.order_count += 1

        algo = self.make_algo(
            initialize=initialize,
            handle_data=handle_data,
            asset=self.asset,
            max_shares=10,
            max_notional=40.0,
        )
        self.check_algo_fails(algo, 3)

        # Set the trading control to a different sid, then BUY ALL THE THINGS!.
        # Should continue normally.
        def handle_data(algo, data):
            algo.order(algo.sid(self.sid), 10000)
            algo.order_count += 1

        algo = self.make_algo(
            initialize=initialize,
            handle_data=handle_data,
            asset=self.another_asset,
            max_shares=1,
            max_notional=1.0,
        )
        self.check_algo_succeeds(algo)

        # Set the trading control sid to None, then BUY ALL THE THINGS!.
        # Should fail because not specifying a sid makes the trading control
        # apply to all sids.
        def handle_data(algo, data):
            algo.order(algo.sid(self.sid), 10000)
            algo.order_count += 1

        algo = self.make_algo(
            initialize=initialize,
            handle_data=handle_data,
            asset=None,
            max_shares=1,
            max_notional=1.0,
        )
        self.check_algo_fails(algo, 0)

    def test_set_max_order_count(self):

        def initialize(algo, count):
            algo.order_count = 0
            algo.set_max_order_count(count)

        def handle_data(algo, data):
            for i in range(5):
                algo.order(self.asset, 1)
                algo.order_count += 1

        algo = self.make_algo(
            count=3,
            initialize=initialize,
            handle_data=handle_data,
        )
        with self.assertRaises(TradingControlViolation):
            algo.run()

        self.assertEqual(algo.order_count, 3)

    def test_set_max_order_count_minutely(self):
        sim_params = self.make_simparams(data_frequency='minute')

        def initialize(algo, max_orders_per_day):
            algo.minute_count = 0
            algo.order_count = 0
            algo.set_max_order_count(max_orders_per_day)

        # Order 5 times twice in a single day, and set a max order count of
        # 9. The last order of the second batch should fail.
        def handle_data(algo, data):
            if algo.minute_count == 0 or algo.minute_count == 100:
                for i in range(5):
                    algo.order(self.asset, 1)
                    algo.order_count += 1

            algo.minute_count += 1

        algo = self.make_algo(
            initialize=initialize,
            handle_data=handle_data,
            max_orders_per_day=9,
            sim_params=sim_params,
        )

        with self.assertRaises(TradingControlViolation):
            algo.run()

        self.assertEqual(algo.order_count, 9)

        # Set a limit of 5 orders per day, and order 5 times in the first
        # minute of each day. This should succeed because the counter gets
        # reset each day.
        def handle_data(algo, data):
            if (algo.minute_count % 390) == 0:
                for i in range(5):
                    algo.order(self.asset, 1)
                    algo.order_count += 1

            algo.minute_count += 1

        algo = self.make_algo(
            initialize=initialize,
            handle_data=handle_data,
            max_orders_per_day=5,
            sim_params=sim_params,
        )
        algo.run()

        # 5 orders per day times 4 days.
        self.assertEqual(algo.order_count, 20)

    def test_long_only(self):
        def initialize(algo):
            algo.order_count = 0
            algo.set_long_only()

        # Sell immediately -> fail immediately.
        def handle_data(algo, data):
            algo.order(algo.sid(self.sid), -1)
            algo.order_count += 1
        algo = self.make_algo(initialize=initialize, handle_data=handle_data)
        self.check_algo_fails(algo, 0)

        # Buy on even days, sell on odd days.  Never takes a short position, so
        # should succeed.
        def handle_data(algo, data):
            if (algo.order_count % 2) == 0:
                algo.order(algo.sid(self.sid), 1)
            else:
                algo.order(algo.sid(self.sid), -1)
            algo.order_count += 1
        algo = self.make_algo(initialize=initialize, handle_data=handle_data)
        self.check_algo_succeeds(algo)

        # Buy on first three days, then sell off holdings.  Should succeed.
        def handle_data(algo, data):
            amounts = [1, 1, 1, -3]
            algo.order(algo.sid(self.sid), amounts[algo.order_count])
            algo.order_count += 1
        algo = self.make_algo(initialize=initialize, handle_data=handle_data)
        self.check_algo_succeeds(algo)

        # Buy on first three days, then sell off holdings plus an extra share.
        # Should fail on the last sale.
        def handle_data(algo, data):
            amounts = [1, 1, 1, -4]
            algo.order(algo.sid(self.sid), amounts[algo.order_count])
            algo.order_count += 1
        algo = self.make_algo(initialize=initialize, handle_data=handle_data)
        self.check_algo_fails(algo, 3)

    def test_register_post_init(self):

        def initialize(algo):
            algo.initialized = True

        def handle_data(algo, data):
            with self.assertRaises(RegisterTradingControlPostInit):
                algo.set_max_position_size(self.sid, 1, 1)
            with self.assertRaises(RegisterTradingControlPostInit):
                algo.set_max_order_size(self.sid, 1, 1)
            with self.assertRaises(RegisterTradingControlPostInit):
                algo.set_max_order_count(1)
            with self.assertRaises(RegisterTradingControlPostInit):
                algo.set_long_only()

        self.run_algorithm(initialize=initialize, handle_data=handle_data)


class TestAssetDateBounds(zf.WithMakeAlgo, zf.ZiplineTestCase):

    START_DATE = pd.Timestamp('2014-01-02', tz='UTC')
    END_DATE = pd.Timestamp('2014-01-03', tz='UTC')
    SIM_PARAMS_START_DATE = END_DATE  # Only run for one day.

    SIM_PARAMS_DATA_FREQUENCY = 'daily'
    DATA_PORTAL_USE_MINUTE_DATA = False

    BENCHMARK_SID = 3

    @classmethod
    def make_equity_info(cls):
        T = partial(pd.Timestamp, tz='UTC')
        return pd.DataFrame.from_records([
            {'sid': 1,
             'symbol': 'OLD',
             'start_date': T('1990'),
             'end_date': T('1991'),
             'exchange': 'TEST'},
            {'sid': 2,
             'symbol': 'NEW',
             'start_date': T('2017'),
             'end_date': T('2018'),
             'exchange': 'TEST'},
            {'sid': 3,
             'symbol': 'GOOD',
             'start_date': cls.START_DATE,
             'end_date': cls.END_DATE,
             'exchange': 'TEST'},
        ])

    def test_asset_date_bounds(self):
        def initialize(algo):
            algo.ran = False
            algo.register_trading_control(AssetDateBounds(on_error='fail'))

        def handle_data(algo, data):
            # This should work because sid 3 is valid during the algo lifetime.
            algo.order(algo.sid(3), 1)

            # Sid already expired.
            with self.assertRaises(TradingControlViolation):
                algo.order(algo.sid(1), 1)

            # Sid doesn't exist yet.
            with self.assertRaises(TradingControlViolation):
                algo.order(algo.sid(2), 1)

            algo.ran = True

        algo = self.make_algo(initialize=initialize, handle_data=handle_data)
        algo.run()
        self.assertTrue(algo.ran)


class TestAccountControls(zf.WithMakeAlgo,
                          zf.ZiplineTestCase):
    START_DATE = pd.Timestamp('2006-01-03', tz='utc')
    END_DATE = pd.Timestamp('2006-01-06', tz='utc')

    sidint, = ASSET_FINDER_EQUITY_SIDS = (133,)
    BENCHMARK_SID = None
    SIM_PARAMS_DATA_FREQUENCY = 'daily'
    DATA_PORTAL_USE_MINUTE_DATA = False

    @classmethod
    def make_equity_daily_bar_data(cls):
        frame = pd.DataFrame(data={
            'close': [10., 10., 11., 11.],
            'open': [10., 10., 11., 11.],
            'low': [9.5, 9.5, 10.45, 10.45],
            'high': [10.5, 10.5, 11.55, 11.55],
            'volume': [100, 100, 100, 300],
        }, index=cls.equity_daily_bar_days)
        yield cls.sidint, frame

    def _check_algo(self, algo, expected_exc):
        with self.assertRaises(expected_exc) if expected_exc else nop_context:
            algo.run()

    def check_algo_succeeds(self, algo):
        # Default for order_count assumes one order per handle_data call.
        self._check_algo(algo, None)

    def check_algo_fails(self, algo):
        self._check_algo(algo, AccountControlViolation)

    def test_set_max_leverage(self):

        def initialize(algo, max_leverage):
            algo.set_max_leverage(max_leverage=max_leverage)

        def handle_data(algo, data):
            algo.order(algo.sid(self.sidint), 1)
            algo.record(latest_time=algo.get_datetime())

        # Set max leverage to 0 so buying one share fails.
        algo = self.make_algo(
            initialize=initialize,
            handle_data=handle_data,
            max_leverage=0,
        )
        self.check_algo_fails(algo)
        self.assertEqual(
            algo.recorded_vars['latest_time'],
            pd.Timestamp('2006-01-04 21:00:00', tz='UTC'),
        )

        # Set max leverage to 1 so buying one share passes
        def handle_data(algo, data):
            algo.order(algo.sid(self.sidint), 1)

        algo = self.make_algo(
            initialize=initialize,
            handle_data=handle_data,
            max_leverage=1,
        )
        self.check_algo_succeeds(algo)

    def test_set_min_leverage(self):
        def initialize(algo, min_leverage, grace_period):
            algo.set_min_leverage(
                min_leverage=min_leverage, grace_period=grace_period
            )

        def handle_data(algo, data):
            algo.order_target_percent(algo.sid(self.sidint), .5)
            algo.record(latest_time=algo.get_datetime())

        # Helper for not having to pass init/handle_data at each callsite.
        def make_algo(min_leverage, grace_period):
            return self.make_algo(
                initialize=initialize,
                handle_data=handle_data,
                min_leverage=min_leverage,
                grace_period=grace_period,
            )

        # Set min leverage to 1.
        # The algorithm will succeed because it doesn't run for more
        # than 10 days.
        offset = pd.Timedelta('10 days')
        algo = make_algo(min_leverage=1, grace_period=offset)
        self.check_algo_succeeds(algo)

        # The algorithm will fail because it doesn't reach a min leverage of 1
        # after 1 day.
        offset = pd.Timedelta('1 days')
        algo = make_algo(min_leverage=1, grace_period=offset)
        self.check_algo_fails(algo)
        self.assertEqual(
            algo.recorded_vars['latest_time'],
            pd.Timestamp('2006-01-04 21:00:00', tz='UTC'),
        )

        # Increase the offset to 2 days, and the algorithm fails a day later
        offset = pd.Timedelta('2 days')
        algo = make_algo(min_leverage=1, grace_period=offset)
        self.check_algo_fails(algo)
        self.assertEqual(
            algo.recorded_vars['latest_time'],
            pd.Timestamp('2006-01-05 21:00:00', tz='UTC'),
        )

        # Set the min_leverage to .0001 and the algorithm succeeds.
        algo = make_algo(min_leverage=.0001, grace_period=offset)
        self.check_algo_succeeds(algo)


class TestFuturesAlgo(zf.WithMakeAlgo, zf.ZiplineTestCase):
    START_DATE = pd.Timestamp('2016-01-06', tz='utc')
    END_DATE = pd.Timestamp('2016-01-07', tz='utc')
    FUTURE_MINUTE_BAR_START_DATE = pd.Timestamp('2016-01-05', tz='UTC')

    SIM_PARAMS_DATA_FREQUENCY = 'minute'

    TRADING_CALENDAR_STRS = ('us_futures',)
    TRADING_CALENDAR_PRIMARY_CAL = 'us_futures'
    BENCHMARK_SID = None

    @classmethod
    def make_futures_info(cls):
        return pd.DataFrame.from_dict(
            {
                1: {
                    'symbol': 'CLG16',
                    'root_symbol': 'CL',
                    'start_date': pd.Timestamp('2015-12-01', tz='UTC'),
                    'notice_date': pd.Timestamp('2016-01-20', tz='UTC'),
                    'expiration_date': pd.Timestamp('2016-02-19', tz='UTC'),
                    'auto_close_date': pd.Timestamp('2016-01-18', tz='UTC'),
                    'exchange': 'TEST',
                },
            },
            orient='index',
        )

    def test_futures_history(self):
        algo_code = dedent(
            """
            from datetime import time
            from zipline.api import (
                date_rules,
                get_datetime,
                schedule_function,
                sid,
                time_rules,
            )

            def initialize(context):
                context.history_values = []

                schedule_function(
                    make_history_call,
                    date_rules.every_day(),
                    time_rules.market_open(),
                )

                schedule_function(
                    check_market_close_time,
                    date_rules.every_day(),
                    time_rules.market_close(),
                )

            def make_history_call(context, data):
                # Ensure that the market open is 6:31am US/Eastern.
                open_time = get_datetime().tz_convert('US/Eastern').time()
                assert open_time == time(6, 31)
                context.history_values.append(
                    data.history(sid(1), 'close', 5, '1m'),
                )

            def check_market_close_time(context, data):
                # Ensure that this function is called at 4:59pm US/Eastern.
                # By default, `market_close()` uses an offset of 1 minute.
                close_time = get_datetime().tz_convert('US/Eastern').time()
                assert close_time == time(16, 59)
            """
        )

        algo = self.make_algo(
            script=algo_code,
            trading_calendar=get_calendar('us_futures'),
        )
        algo.run()

        # Assert that we were able to retrieve history data for minutes outside
        # of the 6:31am US/Eastern to 5:00pm US/Eastern futures open times.
        np.testing.assert_array_equal(
            algo.history_values[0].index,
            pd.date_range(
                '2016-01-06 6:27',
                '2016-01-06 6:31',
                freq='min',
                tz='US/Eastern',
            ),
        )
        np.testing.assert_array_equal(
            algo.history_values[1].index,
            pd.date_range(
                '2016-01-07 6:27',
                '2016-01-07 6:31',
                freq='min',
                tz='US/Eastern',
            ),
        )

        # Expected prices here are given by the range values created by the
        # default `make_future_minute_bar_data` method.
        np.testing.assert_array_equal(
            algo.history_values[0].values, list(map(float, range(2196, 2201))),
        )
        np.testing.assert_array_equal(
            algo.history_values[1].values, list(map(float, range(3636, 3641))),
        )

    @staticmethod
    def algo_with_slippage(slippage_model):
        return dedent(
            """
            from zipline.api import (
                commission,
                order,
                set_commission,
                set_slippage,
                sid,
                slippage,
                get_datetime,
            )

            def initialize(context):
                commission_model = commission.PerFutureTrade(0)
                set_commission(us_futures=commission_model)
                slippage_model = slippage.{model}
                set_slippage(us_futures=slippage_model)
                context.ordered = False

            def handle_data(context, data):
                if not context.ordered:
                    order(sid(1), 10)
                    context.ordered = True
                    context.order_price = data.current(sid(1), 'price')
            """
        ).format(model=slippage_model)

    def test_fixed_future_slippage(self):
        algo_code = self.algo_with_slippage('FixedSlippage(spread=0.10)')
        algo = self.make_algo(
            script=algo_code,
            trading_calendar=get_calendar('us_futures'),
        )
        results = algo.run()

        # Flatten the list of transactions.
        all_txns = [
            val for sublist in results['transactions'].tolist()
            for val in sublist
        ]

        self.assertEqual(len(all_txns), 1)
        txn = all_txns[0]

        # Add 1 to the expected price because the order does not fill until the
        # bar after the price is recorded.
        expected_spread = 0.05
        expected_price = (algo.order_price + 1) + expected_spread

        self.assertEqual(txn['price'], expected_price)
        self.assertEqual(results['orders'][0][0]['commission'], 0.0)

    def test_volume_contract_slippage(self):
        algo_code = self.algo_with_slippage(
            'VolumeShareSlippage(volume_limit=0.05, price_impact=0.1)',
        )
        algo = self.make_algo(
            script=algo_code,
            trading_calendar=get_calendar('us_futures'),
        )
        results = algo.run()

        # There should be no commissions.
        self.assertEqual(results['orders'][0][0]['commission'], 0.0)

        # Flatten the list of transactions.
        all_txns = [
            val for sublist in results['transactions'].tolist()
            for val in sublist
        ]

        # With a volume limit of 0.05, and a total volume of 100 contracts
        # traded per minute, we should require 2 transactions to order 10
        # contracts.
        self.assertEqual(len(all_txns), 2)

        for i, txn in enumerate(all_txns):
            # Add 1 to the order price because the order does not fill until
            # the bar after the price is recorded.
            order_price = algo.order_price + i + 1
            expected_impact = order_price * 0.1 * (0.05 ** 2)
            expected_price = order_price + expected_impact
            self.assertEqual(txn['price'], expected_price)


class TestAnalyzeAPIMethod(zf.WithMakeAlgo, zf.ZiplineTestCase):
    START_DATE = pd.Timestamp('2016-01-05', tz='utc')
    END_DATE = pd.Timestamp('2016-01-05', tz='utc')
    SIM_PARAMS_DATA_FREQUENCY = 'daily'
    DATA_PORTAL_USE_MINUTE_DATA = False

    def test_analyze_called(self):
        self.perf_ref = None

        def initialize(context):
            pass

        def handle_data(context, data):
            pass

        def analyze(context, perf):
            self.perf_ref = perf

        algo = self.make_algo(
            initialize=initialize, handle_data=handle_data, analyze=analyze,
        )
        results = algo.run()
        self.assertIs(results, self.perf_ref)


class TestOrderCancelation(zf.WithMakeAlgo, zf.ZiplineTestCase):
    START_DATE = pd.Timestamp('2016-01-05', tz='utc')
    END_DATE = pd.Timestamp('2016-01-07', tz='utc')

    ASSET_FINDER_EQUITY_SIDS = (1,)
    ASSET_FINDER_EQUITY_SYMBOLS = ('ASSET1',)
    BENCHMARK_SID = None

    code = dedent(
        """
        from zipline.api import (
            sid, order, set_slippage, slippage, VolumeShareSlippage,
            set_cancel_policy, cancel_policy, EODCancel
        )


        def initialize(context):
            set_slippage(
                slippage.VolumeShareSlippage(
                    volume_limit=1,
                    price_impact=0
                )
            )

            {0}
            context.ordered = False


        def handle_data(context, data):
            if not context.ordered:
                order(sid(1), {1})
                context.ordered = True
        """,
    )

    @classmethod
    def make_equity_minute_bar_data(cls):
        asset_minutes = \
            cls.trading_calendar.minutes_for_sessions_in_range(
                cls.START_DATE,
                cls.END_DATE,
            )

        minutes_count = len(asset_minutes)
        minutes_arr = np.arange(1, 1 + minutes_count)

        # normal test data, but volume is pinned at 1 share per minute
        yield 1, pd.DataFrame(
            {
                'open': minutes_arr + 1,
                'high': minutes_arr + 2,
                'low': minutes_arr - 1,
                'close': minutes_arr,
                'volume': np.full(minutes_count, 1.0),
            },
            index=asset_minutes,
        )

    @classmethod
    def make_equity_daily_bar_data(cls):
        yield 1, pd.DataFrame(
            {
                'open': np.full(3, 1, dtype=np.float64),
                'high': np.full(3, 1, dtype=np.float64),
                'low': np.full(3, 1, dtype=np.float64),
                'close': np.full(3, 1, dtype=np.float64),
                'volume': np.full(3, 1, dtype=np.float64),
            },
            index=cls.equity_daily_bar_days,
        )

    def prep_algo(self,
                  cancelation_string,
                  data_frequency="minute",
                  amount=1000,
                  minute_emission=False):
        code = self.code.format(cancelation_string, amount)
        return self.make_algo(
            script=code,
            sim_params=self.make_simparams(
                data_frequency=data_frequency,
                emission_rate='minute' if minute_emission else 'daily',
            )
        )

    @parameter_space(
        direction=[1, -1],
        minute_emission=[True, False],
    )
    def test_eod_order_cancel_minute(self, direction, minute_emission):
        """
        Test that EOD order cancel works in minute mode for both shorts and
        longs, and both daily emission and minute emission
        """
        # order 1000 shares of asset1.  the volume is only 1 share per bar,
        # so the order should be cancelled at the end of the day.
        algo = self.prep_algo(
            "set_cancel_policy(cancel_policy.EODCancel())",
            amount=np.copysign(1000, direction),
            minute_emission=minute_emission
        )

        log_catcher = TestHandler()
        with log_catcher:
            results = algo.run()

            for daily_positions in results.positions:
                self.assertEqual(1, len(daily_positions))
                self.assertEqual(
                    np.copysign(389, direction),
                    daily_positions[0]["amount"],
                )
                self.assertEqual(1, results.positions[0][0]["sid"])

            # should be an order on day1, but no more orders afterwards
            np.testing.assert_array_equal([1, 0, 0],
                                          list(map(len, results.orders)))

            # should be 389 txns on day 1, but no more afterwards
            np.testing.assert_array_equal([389, 0, 0],
                                          list(map(len, results.transactions)))

            the_order = results.orders[0][0]

            self.assertEqual(ORDER_STATUS.CANCELLED, the_order["status"])
            self.assertEqual(np.copysign(389, direction), the_order["filled"])

            warnings = [record for record in log_catcher.records if
                        record.level == WARNING]

            self.assertEqual(1, len(warnings))

            if direction == 1:
                self.assertEqual(
                    "Your order for 1000 shares of ASSET1 has been partially "
                    "filled. 389 shares were successfully purchased. "
                    "611 shares were not filled by the end of day and "
                    "were canceled.",
                    str(warnings[0].message)
                )
            elif direction == -1:
                self.assertEqual(
                    "Your order for -1000 shares of ASSET1 has been partially "
                    "filled. 389 shares were successfully sold. "
                    "611 shares were not filled by the end of day and "
                    "were canceled.",
                    str(warnings[0].message)
                )

    def test_default_cancelation_policy(self):
        algo = self.prep_algo("")

        log_catcher = TestHandler()
        with log_catcher:
            results = algo.run()

            # order stays open throughout simulation
            np.testing.assert_array_equal([1, 1, 1],
                                          list(map(len, results.orders)))

            # one txn per minute.  389 the first day (since no order until the
            # end of the first minute).  390 on the second day.  221 on the
            # the last day, sum = 1000.
            np.testing.assert_array_equal([389, 390, 221],
                                          list(map(len, results.transactions)))

            self.assertFalse(log_catcher.has_warnings)

    def test_eod_order_cancel_daily(self):
        # in daily mode, EODCancel does nothing.
        algo = self.prep_algo(
            "set_cancel_policy(cancel_policy.EODCancel())",
            "daily"
        )

        log_catcher = TestHandler()
        with log_catcher:
            results = algo.run()

            # order stays open throughout simulation
            np.testing.assert_array_equal([1, 1, 1],
                                          list(map(len, results.orders)))

            # one txn per day
            np.testing.assert_array_equal([0, 1, 1],
                                          list(map(len, results.transactions)))

            self.assertFalse(log_catcher.has_warnings)


class TestDailyEquityAutoClose(zf.WithMakeAlgo, zf.ZiplineTestCase):
    """
    Tests if delisted equities are properly removed from a portfolio holding
    positions in said equities.
    """
    #     January 2015
    # Su Mo Tu We Th Fr Sa
    #              1  2  3
    #  4  5  6  7  8  9 10
    # 11 12 13 14 15 16 17
    # 18 19 20 21 22 23 24
    # 25 26 27 28 29 30 31
    START_DATE = pd.Timestamp('2015-01-05', tz='UTC')
    END_DATE = pd.Timestamp('2015-01-13', tz='UTC')

    SIM_PARAMS_DATA_FREQUENCY = 'daily'
    DATA_PORTAL_USE_MINUTE_DATA = False
    BENCHMARK_SID = None

    @classmethod
    def init_class_fixtures(cls):
        super(TestDailyEquityAutoClose, cls).init_class_fixtures()
        cls.assets = (
            cls.asset_finder.retrieve_all(cls.asset_finder.equities_sids)
        )

    @classmethod
    def make_equity_info(cls):
        cls.test_days = cls.trading_calendar.sessions_in_range(
            cls.START_DATE, cls.END_DATE,
        )
        assert len(cls.test_days) == 7, "Number of days in test changed!"
        cls.first_asset_expiration = cls.test_days[2]

        # Assets start on start date and delist every two days:
        #
        #     start_date   end_date auto_close_date
        #   0 2015-01-05 2015-01-07      2015-01-09
        #   1 2015-01-05 2015-01-09      2015-01-13
        #   2 2015-01-05 2015-01-13      2015-01-15
        cls.asset_info = make_jagged_equity_info(
            num_assets=3,
            start_date=cls.test_days[0],
            first_end=cls.first_asset_expiration,
            frequency=cls.trading_calendar.day,
            periods_between_ends=2,
            auto_close_delta=2 * cls.trading_calendar.day,
        )
        return cls.asset_info

    @classmethod
    def make_equity_daily_bar_data(cls):
        cls.daily_data = make_trade_data_for_asset_info(
            dates=cls.test_days,
            asset_info=cls.asset_info,
            price_start=10,
            price_step_by_sid=10,
            price_step_by_date=1,
            volume_start=100,
            volume_step_by_sid=100,
            volume_step_by_date=10,
        )
        return cls.daily_data.items()

    def daily_prices_on_tick(self, row):
        return [
            trades.iloc[row].close for trades in itervalues(self.daily_data)
        ]

    def final_daily_price(self, asset):
        return self.daily_data[asset.sid].loc[asset.end_date].close

    def default_initialize(self):
        """
        Initialize function shared between test algos.
        """
        def initialize(context):
            context.ordered = False
            context.set_commission(PerShare(0, 0))
            context.set_slippage(FixedSlippage(spread=0))
            context.num_positions = []
            context.cash = []

        return initialize

    def default_handle_data(self, assets, order_size):
        """
        Handle data function shared between test algos.
        """
        def handle_data(context, data):
            if not context.ordered:
                for asset in assets:
                    context.order(asset, order_size)
                context.ordered = True

            context.cash.append(context.portfolio.cash)
            context.num_positions.append(len(context.portfolio.positions))

        return handle_data

    @parameter_space(
        order_size=[10, -10],
<<<<<<< HEAD
        capital_base=[0, 100000],
        __fail_fast=True,
=======
        capital_base=[1, 100000],
        auto_close_lag=[1, 2],
>>>>>>> 2e10cc14
    )
    def test_daily_delisted_equities(self,
                                     order_size,
                                     capital_base):
        """
        Make sure that after an equity gets delisted, our portfolio holds the
        correct number of equities and correct amount of cash.
        """
        assets = self.assets
        final_prices = {
            asset.sid: self.final_daily_price(asset)
            for asset in assets
        }

        # Prices at which we expect our orders to be filled.
        initial_fill_prices = self.daily_prices_on_tick(1)
        cost_basis = sum(initial_fill_prices) * order_size

        # Last known prices of assets that will be auto-closed.
        fp0 = final_prices[0]
        fp1 = final_prices[1]

        algo = self.make_algo(
            initialize=self.default_initialize(),
            handle_data=self.default_handle_data(assets, order_size),
            sim_params=self.make_simparams(
                capital_base=capital_base,
                data_frequency='daily',
            ),
        )
        output = algo.run()

        initial_cash = capital_base
        after_fills = initial_cash - cost_basis
        after_first_auto_close = after_fills + fp0 * (order_size)
        after_second_auto_close = after_first_auto_close + fp1 * (order_size)

        # Day 1: Order 10 shares of each equity; there are 3 equities.
        # Day 2: Order goes through at the day 2 price of each equity.
        # Day 3: End date of Equity 0.
        # Day 4: Nothing happens.
        # Day 5: End date of Equity 1. Auto close of equity 0.
        #        Add cash == (fp0 * size).
        # Day 6: Nothing happens.
        # Day 7: End date of Equity 2 and auto-close date of Equity 1.
        #        Add cash equal to (fp1 * size).
        expected_cash = [
            initial_cash,
            after_fills,
            after_fills,
            after_fills,
            after_first_auto_close,
            after_first_auto_close,
            after_second_auto_close,
        ]
        expected_num_positions = [0, 3, 3, 3, 2, 2, 1]

        # Check expected cash.
        self.assertEqual(expected_cash, list(output['ending_cash']))

        # The cash recorded by the algo should be behind by a day from the
        # computed ending cash.
        expected_cash.insert(3, after_fills)
        self.assertEqual(algo.cash, expected_cash[:-1])

        # Check expected long/short counts.
        # We have longs if order_size > 0.
        # We have shorts if order_size < 0.
        if order_size > 0:
            self.assertEqual(
                expected_num_positions,
                list(output['longs_count']),
            )
            self.assertEqual(
                [0] * len(self.test_days),
                list(output['shorts_count']),
            )
        else:
            self.assertEqual(
                expected_num_positions,
                list(output['shorts_count']),
            )
            self.assertEqual(
                [0] * len(self.test_days),
                list(output['longs_count']),
            )

        # The number of positions recorded by the algo should be behind by a
        # day from the computed long/short counts.
        expected_num_positions.insert(3, 3)
        self.assertEqual(algo.num_positions, expected_num_positions[:-1])

        # Check expected transactions.
        # We should have a transaction of order_size shares per sid.
        transactions = output['transactions']
        initial_fills = transactions.iloc[1]
        self.assertEqual(len(initial_fills), len(assets))

        last_minute_of_session = \
            self.trading_calendar.session_close(self.test_days[1])

        for asset, txn in zip(assets, initial_fills):
            self.assertDictContainsSubset(
                {
                    'amount': order_size,
                    'commission': None,
                    'dt': last_minute_of_session,
                    'price': initial_fill_prices[asset],
                    'sid': asset,
                },
                txn,
            )
            # This will be a UUID.
            self.assertIsInstance(txn['order_id'], str)

        def transactions_for_date(date):
            return transactions.iloc[self.test_days.get_loc(date)]

        # We should have exactly one auto-close transaction on the close date
        # of asset 0.
        (first_auto_close_transaction,) = transactions_for_date(
            assets[0].auto_close_date
        )
        self.assertEqual(
            first_auto_close_transaction,
            {
                'amount': -order_size,
                'commission': None,
                'dt': self.trading_calendar.session_close(
                    assets[0].auto_close_date,
                ),
                'price': fp0,
                'sid': assets[0],
                'order_id': None,  # Auto-close txns emit Nones for order_id.
            },
        )

        (second_auto_close_transaction,) = transactions_for_date(
            assets[1].auto_close_date
        )
        self.assertEqual(
            second_auto_close_transaction,
            {
                'amount': -order_size,
                'commission': None,
                'dt': self.trading_calendar.session_close(
                    assets[1].auto_close_date,
                ),
                'price': fp1,
                'sid': assets[1],
                'order_id': None,  # Auto-close txns emit Nones for order_id.
            },
        )

    def test_cancel_open_orders(self):
        """
        Test that any open orders for an equity that gets delisted are
        canceled.  Unless an equity is auto closed, any open orders for that
        equity will persist indefinitely.
        """
        assets = self.assets
        first_asset_end_date = assets[0].end_date
        first_asset_auto_close_date = assets[0].auto_close_date

        def initialize(context):
            pass

        def handle_data(context, data):
            # The only order we place in this test should never be filled.
            assert (
                context.portfolio.cash == context.portfolio.starting_cash
            )

            today_session = self.trading_calendar.minute_to_session_label(
                context.get_datetime()
            )
            day_after_auto_close = self.trading_calendar.next_session_label(
                first_asset_auto_close_date,
            )

            if today_session == first_asset_end_date:
                # Equity 0 will no longer exist tomorrow, so this order will
                # never be filled.
                assert len(context.get_open_orders()) == 0
                context.order(context.sid(0), 10)
                assert len(context.get_open_orders()) == 1
            elif today_session == first_asset_auto_close_date:
                # We do not cancel open orders until the end of the auto close
                # date, so our open order should still exist at this point.
                assert len(context.get_open_orders()) == 1
            elif today_session == day_after_auto_close:
                assert len(context.get_open_orders()) == 0

        algo = self.make_algo(
            initialize=initialize,
            handle_data=handle_data,
            sim_params=self.make_simparams(
                data_frequency='daily',
            ),
        )
        results = algo.run()

        orders = results['orders']

        def orders_for_date(date):
            return orders.iloc[self.test_days.get_loc(date)]

        original_open_orders = orders_for_date(first_asset_end_date)
        assert len(original_open_orders) == 1

        last_close_for_asset = \
            algo.trading_calendar.session_close(first_asset_end_date)

        self.assertDictContainsSubset(
            {
                'amount': 10,
                'commission': 0.0,
                'created': last_close_for_asset,
                'dt': last_close_for_asset,
                'sid': assets[0],
                'status': ORDER_STATUS.OPEN,
                'filled': 0,
            },
            original_open_orders[0],
        )

        orders_after_auto_close = orders_for_date(first_asset_auto_close_date)
        assert len(orders_after_auto_close) == 1
        self.assertDictContainsSubset(
            {
                'amount': 10,
                'commission': 0.0,
                'created': last_close_for_asset,
                'dt': algo.trading_calendar.session_close(
                    first_asset_auto_close_date,
                ),
                'sid': assets[0],
                'status': ORDER_STATUS.CANCELLED,
                'filled': 0,
            },
            orders_after_auto_close[0],
        )


# NOTE: This suite is almost the same as TestDailyEquityAutoClose, except it
# uses minutely data instead of daily data, and the auto_close_date for
# equities is one day after their end_date instead of two.
class TestMinutelyEquityAutoClose(zf.WithMakeAlgo,
                                  zf.ZiplineTestCase):
    #     January 2015
    # Su Mo Tu We Th Fr Sa
    #              1  2  3
    #  4  5  6  7  8  9 10
    # 11 12 13 14 15 16 17
    # 18 19 20 21 22 23 24
    # 25 26 27 28 29 30 31
    START_DATE = pd.Timestamp('2015-01-05', tz='UTC')
    END_DATE = pd.Timestamp('2015-01-13', tz='UTC')

    BENCHMARK_SID = None

    @classmethod
    def init_class_fixtures(cls):
        super(TestMinutelyEquityAutoClose, cls).init_class_fixtures()
        cls.assets = (
            cls.asset_finder.retrieve_all(cls.asset_finder.equities_sids)
        )

    @classmethod
    def make_equity_info(cls):
        cls.test_days = cls.trading_calendar.sessions_in_range(
            cls.START_DATE, cls.END_DATE,
        )
        cls.test_minutes = cls.trading_calendar.minutes_for_sessions_in_range(
            cls.START_DATE, cls.END_DATE,
        )
        cls.first_asset_expiration = cls.test_days[2]

        # Assets start on start date and delist every two days:
        #
        #     start_date   end_date auto_close_date
        #   0 2015-01-05 2015-01-07      2015-01-09
        #   1 2015-01-05 2015-01-09      2015-01-13
        #   2 2015-01-05 2015-01-13      2015-01-15
        cls.asset_info = make_jagged_equity_info(
            num_assets=3,
            start_date=cls.test_days[0],
            first_end=cls.first_asset_expiration,
            frequency=cls.trading_calendar.day,
            periods_between_ends=2,
            auto_close_delta=1 * cls.trading_calendar.day,
        )
        return cls.asset_info

    # XXX: This test suite uses inconsistent data for minutely and daily bars.
    @classmethod
    def make_equity_minute_bar_data(cls):
        cls.minute_data = make_trade_data_for_asset_info(
            dates=cls.test_minutes,
            asset_info=cls.asset_info,
            price_start=10,
            price_step_by_sid=10,
            price_step_by_date=1,
            volume_start=100,
            volume_step_by_sid=100,
            volume_step_by_date=10,
        )
        return cls.minute_data.items()

    def minute_prices_on_tick(self, row):
        return [
            trades.iloc[row].close for trades in itervalues(self.minute_data)
        ]

    def final_minute_price(self, asset):
        return self.minute_data[asset.sid].loc[
            self.trading_calendar.session_close(asset.end_date)
        ].close

    def default_initialize(self):
        """
        Initialize function shared between test algos.
        """
        def initialize(context):
            context.ordered = False
            context.set_commission(PerShare(0, 0))
            context.set_slippage(FixedSlippage(spread=0))
            context.num_positions = []
            context.cash = []

        return initialize

    def default_handle_data(self, assets, order_size):
        """
        Handle data function shared between test algos.
        """
        def handle_data(context, data):
            if not context.ordered:
                for asset in assets:
                    context.order(asset, order_size)
                context.ordered = True

            context.cash.append(context.portfolio.cash)
            context.num_positions.append(len(context.portfolio.positions))

        return handle_data

    def test_minutely_delisted_equities(self):
        assets = self.assets
        final_prices = {
            asset.sid: self.final_minute_price(asset)
            for asset in assets
        }
        backtest_minutes = self.minute_data[0].index.tolist()

        order_size = 10

        capital_base = 100000
        algo = self.make_algo(
            initialize=self.default_initialize(),
            handle_data=self.default_handle_data(assets, order_size),
            sim_params=self.make_simparams(
                capital_base=capital_base,
                data_frequency='minute',
            )
        )

        output = algo.run()
        initial_fill_prices = self.minute_prices_on_tick(1)
        cost_basis = sum(initial_fill_prices) * order_size

        # Last known prices of assets that will be auto-closed.
        fp0 = final_prices[0]
        fp1 = final_prices[1]

        initial_cash = capital_base
        after_fills = initial_cash - cost_basis
        after_first_auto_close = after_fills + fp0 * (order_size)
        after_second_auto_close = after_first_auto_close + fp1 * (order_size)

        expected_cash = [initial_cash]
        expected_position_counts = [0]

        # We have the rest of the first sim day, plus the second, third and
        # fourth days' worth of minutes with cash spent.
        expected_cash.extend([after_fills] * (389 + 390 + 390 + 390))
        expected_position_counts.extend([3] * (389 + 390 + 390 + 390))

        # We then have two days with the cash refunded from asset 0.
        expected_cash.extend([after_first_auto_close] * (390 + 390))
        expected_position_counts.extend([2] * (390 + 390))

        # We then have one day with cash refunded from asset 1.
        expected_cash.extend([after_second_auto_close] * 390)
        expected_position_counts.extend([1] * 390)

        # Check list lengths first to avoid expensive comparison
        self.assertEqual(len(algo.cash), len(expected_cash))
        # TODO find more efficient way to compare these lists
        self.assertEqual(algo.cash, expected_cash)
        self.assertEqual(
            list(output['ending_cash']),
            [
                after_fills,
                after_fills,
                after_fills,
                after_first_auto_close,
                after_first_auto_close,
                after_second_auto_close,
                after_second_auto_close,
            ],
        )

        self.assertEqual(algo.num_positions, expected_position_counts)
        self.assertEqual(
            list(output['longs_count']),
            [3, 3, 3, 2, 2, 1, 1],
        )

        # Check expected transactions.
        # We should have a transaction of order_size shares per sid.
        transactions = output['transactions']

        # Note that the transactions appear on the first day rather than the
        # second in minute mode, because the fills happen on the second tick of
        # the backtest, which is still on the first day in minute mode.
        initial_fills = transactions.iloc[0]
        self.assertEqual(len(initial_fills), len(assets))
        for asset, txn in zip(assets, initial_fills):
            self.assertDictContainsSubset(
                {
                    'amount': order_size,
                    'commission': None,
                    'dt': backtest_minutes[1],
                    'price': initial_fill_prices[asset],
                    'sid': asset,
                },
                txn,
            )
            # This will be a UUID.
            self.assertIsInstance(txn['order_id'], str)

        def transactions_for_date(date):
            return transactions.iloc[self.test_days.get_loc(date)]

        # We should have exactly one auto-close transaction on the close date
        # of asset 0.
        (first_auto_close_transaction,) = transactions_for_date(
            assets[0].auto_close_date
        )
        self.assertEqual(
            first_auto_close_transaction,
            {
                'amount': -order_size,
                'commission': None,
                'dt': algo.trading_calendar.session_close(
                    assets[0].auto_close_date,
                ),
                'price': fp0,
                'sid': assets[0],
                'order_id': None,  # Auto-close txns emit Nones for order_id.
            },
        )

        (second_auto_close_transaction,) = transactions_for_date(
            assets[1].auto_close_date
        )
        self.assertEqual(
            second_auto_close_transaction,
            {
                'amount': -order_size,
                'commission': None,
                'dt': algo.trading_calendar.session_close(
                    assets[1].auto_close_date,
                ),
                'price': fp1,
                'sid': assets[1],
                'order_id': None,  # Auto-close txns emit Nones for order_id.
            },
        )


class TestOrderAfterDelist(zf.WithMakeAlgo, zf.ZiplineTestCase):
    start = pd.Timestamp('2016-01-05', tz='utc')
    day_1 = pd.Timestamp('2016-01-06', tz='utc')
    day_4 = pd.Timestamp('2016-01-11', tz='utc')
    end = pd.Timestamp('2016-01-15', tz='utc')

    # FIXME: Pass a benchmark source here.
    BENCHMARK_SID = None

    @classmethod
    def make_equity_info(cls):
        return pd.DataFrame.from_dict(
            {
                # Asset whose auto close date is after its end date.
                1: {
                    'start_date': cls.start,
                    'end_date': cls.day_1,
                    'auto_close_date': cls.day_4,
                    'symbol': "ASSET1",
                    'exchange': "TEST",
                },
                # Asset whose auto close date is before its end date.
                2: {
                    'start_date': cls.start,
                    'end_date': cls.day_4,
                    'auto_close_date': cls.day_1,
                    'symbol': 'ASSET2',
                    'exchange': 'TEST',
                },
            },
            orient='index',
        )

    # XXX: This suite doesn't use the data in its DataPortal; it uses a
    # FakeDataPortal with different mock data.
    def init_instance_fixtures(self):
        super(TestOrderAfterDelist, self).init_instance_fixtures()
        self.data_portal = FakeDataPortal(self.env)

    @parameterized.expand([
        ('auto_close_after_end_date', 1),
        ('auto_close_before_end_date', 2),
    ])
    def test_order_in_quiet_period(self, name, sid):
        asset = self.asset_finder.retrieve_asset(sid)

        algo_code = dedent("""
        from zipline.api import (
            sid,
            order,
            order_value,
            order_percent,
            order_target,
            order_target_percent,
            order_target_value
        )

        def initialize(context):
            pass

        def handle_data(context, data):
            order(sid({sid}), 1)
            order_value(sid({sid}), 100)
            order_percent(sid({sid}), 0.5)
            order_target(sid({sid}), 50)
            order_target_percent(sid({sid}), 0.5)
            order_target_value(sid({sid}), 50)
        """).format(sid=sid)

        # run algo from 1/6 to 1/7
        algo = self.make_algo(
            script=algo_code,
            sim_params=SimulationParameters(
                start_session=pd.Timestamp("2016-01-06", tz='UTC'),
                end_session=pd.Timestamp("2016-01-07", tz='UTC'),
                trading_calendar=self.trading_calendar,
                data_frequency="minute"
            )
        )
        with make_test_handler(self) as log_catcher:
            algo.run()

            warnings = [r for r in log_catcher.records
                        if r.level == logbook.WARNING]

            # one warning per order on the second day
            self.assertEqual(6 * 390, len(warnings))

            for w in warnings:
                expected_message = (
                    'Cannot place order for ASSET{sid}, as it has de-listed. '
                    'Any existing positions for this asset will be liquidated '
                    'on {date}.'.format(sid=sid, date=asset.auto_close_date)
                )
                self.assertEqual(expected_message, w.message)


class AlgoInputValidationTestCase(zf.WithMakeAlgo,
                                  zf.ZiplineTestCase):

    def test_reject_passing_both_api_methods_and_script(self):
        script = dedent(
            """
            def initialize(context):
                pass

            def handle_data(context, data):
                pass

            def before_trading_start(context, data):
                pass

            def analyze(context, results):
                pass
            """
        )
        for method in ('initialize',
                       'handle_data',
                       'before_trading_start',
                       'analyze'):

            with self.assertRaises(ValueError):
                self.make_algo(
                    script=script,
                    **{method: lambda *args, **kwargs: None}
                )<|MERGE_RESOLUTION|>--- conflicted
+++ resolved
@@ -3816,13 +3816,8 @@
 
     @parameter_space(
         order_size=[10, -10],
-<<<<<<< HEAD
-        capital_base=[0, 100000],
+        capital_base=[1, 100000],
         __fail_fast=True,
-=======
-        capital_base=[1, 100000],
-        auto_close_lag=[1, 2],
->>>>>>> 2e10cc14
     )
     def test_daily_delisted_equities(self,
                                      order_size,
