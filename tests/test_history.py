from textwrap import dedent
from unittest import TestCase

import pandas as pd
import numpy as np

from testfixtures import TempDirectory

from zipline import TradingAlgorithm
from zipline._protocol import handle_non_market_minutes
from zipline.assets import Asset
from zipline.data.data_portal import DataPortal
from zipline.data.minute_bars import (
    BcolzMinuteBarReader,
    BcolzMinuteBarWriter,
    US_EQUITIES_MINUTES_PER_DAY
)
from zipline.data.us_equity_pricing import (
    SQLiteAdjustmentWriter,
    SQLiteAdjustmentReader,
    BcolzDailyBarReader)
from zipline.errors import HistoryInInitialize
from zipline.finance.trading import (
    TradingEnvironment,
    SimulationParameters
)
from zipline.protocol import BarData
<<<<<<< HEAD
from zipline.utils.test_utils import str_to_seconds, MockDailyBarReader, \
    DailyBarWriterFromDataFrames, write_minute_data_for_asset
=======
from zipline.sources import RandomWalkSource, DataFrameSource
from zipline.testing import subtest
import zipline.utils.factory as factory
>>>>>>> 71f4e28e


OHLC = ["open", "high", "low", "close"]
OHLCP = OHLC + ["price"]
ALL_FIELDS = OHLCP + ["volume"]


class HistoryTestCaseBase(TestCase):
    # asset1:
    # - 2014-03-01 (rounds up to TRADING_START_DT) to 2016-01-30.
    # - every minute/day.

    # asset2:
    # - 2015-01-05 to 2015-12-31
    # - every minute/day.

    # asset3:
    # - 2015-01-05 to 2015-12-31
    # - trades every 10 minutes

    # SPLIT_ASSET:
    # - 2015-01-04 to 2015-12-31
    # - trades every minute
    # - splits on 2015-01-05 and 2015-01-06

    # DIVIDEND_ASSET:
    # - 2015-01-04 to 2015-12-31
    # - trades every minute
    # - dividends on 2015-01-05 and 2015-01-06

    # MERGER_ASSET
    # - 2015-01-04 to 2015-12-31
    # - trades every minute
    # - merger on 2015-01-05 and 2015-01-06
    @classmethod
    def setUpClass(cls):
        cls.env = TradingEnvironment()
        cls.tempdir = TempDirectory()

        # trading_start (when bcolz files start) = 2014-02-01
        cls.TRADING_START_DT = pd.Timestamp("2014-02-03", tz='UTC')
        cls.TRADING_END_DT = pd.Timestamp("2016-01-30", tz='UTC')

        cls.trading_days = cls.env.days_in_range(
            start=cls.TRADING_START_DT,
            end=cls.TRADING_END_DT
        )

        cls.create_assets()

        cls.ASSET1 = cls.env.asset_finder.retrieve_asset(1)
        cls.ASSET2 = cls.env.asset_finder.retrieve_asset(2)
        cls.ASSET3 = cls.env.asset_finder.retrieve_asset(3)
        cls.SPLIT_ASSET = cls.env.asset_finder.retrieve_asset(4)
        cls.DIVIDEND_ASSET = cls.env.asset_finder.retrieve_asset(5)
        cls.MERGER_ASSET = cls.env.asset_finder.retrieve_asset(6)
        cls.HALF_DAY_TEST_ASSET = cls.env.asset_finder.retrieve_asset(7)
        cls.SHORT_ASSET = cls.env.asset_finder.retrieve_asset(8)

        cls.adj_reader = cls.create_adjustments_reader()

        cls.create_data()
        cls.create_data_portal()

    @classmethod
    def create_data_portal(cls):
        raise NotImplementedError()

    @classmethod
    def create_data(cls):
        raise NotImplementedError()

    @classmethod
    def create_assets(cls):
        jan_5_2015 = pd.Timestamp("2015-01-05", tz='UTC')
        day_after_12312015 = cls.env.next_trading_day(
            pd.Timestamp("2015-12-31", tz='UTC')
        )

        cls.env.write_data(equities_data={
            1: {
                "start_date": pd.Timestamp("2014-01-03", tz='UTC'),
                "end_date": cls.env.next_trading_day(
                    pd.Timestamp("2016-01-30", tz='UTC')
                ),
                "symbol": "ASSET1"
            },
            2: {
                "start_date": jan_5_2015,
                "end_date": day_after_12312015,
                "symbol": "ASSET2"
            },
            3: {
                "start_date": jan_5_2015,
                "end_date": day_after_12312015,
                "symbol": "ASSET3"
            },
            4: {
                "start_date": jan_5_2015,
                "end_date": day_after_12312015,
                "symbol": "SPLIT_ASSET"
            },
            5: {
                "start_date": jan_5_2015,
                "end_date": day_after_12312015,
                "symbol": "DIVIDEND_ASSET"
            },
            6: {
                "start_date": jan_5_2015,
                "end_date": day_after_12312015,
                "symbol": "MERGER_ASSET"
            },
            7: {
                "start_date": pd.Timestamp("2014-07-02", tz='UTC'),
                "end_date": day_after_12312015,
                "symbol": "HALF_DAY_TEST_ASSET"
            },
            8: {
                "start_date": pd.Timestamp("2015-01-05", tz='UTC'),
                "end_date": pd.Timestamp("2015-01-07", tz='UTC'),
                "symbol": "SHORT_ASSET"
            }
        })

    @classmethod
    def tearDownClass(cls):
        cls.tempdir.cleanup()

    @classmethod
    def create_adjustments_reader(cls):
        path = cls.tempdir.getpath("test_adjustments.db")

        adj_writer = SQLiteAdjustmentWriter(
            path,
            cls.env.trading_days,
            MockDailyBarReader()
        )

        splits = pd.DataFrame([
            {
                'effective_date': str_to_seconds("2015-01-06"),
                'ratio': 0.5,
                'sid': cls.SPLIT_ASSET.sid
            },
            {
                'effective_date': str_to_seconds("2015-01-07"),
                'ratio': 0.5,
                'sid': cls.SPLIT_ASSET.sid
            },
        ])

        mergers = pd.DataFrame([
            {
                'effective_date': str_to_seconds("2015-01-06"),
                'ratio': 0.5,
                'sid': cls.MERGER_ASSET.sid
            },
            {
                'effective_date': str_to_seconds("2015-01-07"),
                'ratio': 0.5,
                'sid': cls.MERGER_ASSET.sid
            }
        ])

        # we're using a fake daily reader in the adjustments writer which
        # returns every daily price as 100, so dividend amounts of 2.0 and 4.0
        # correspond to 2% and 4% dividends, respectively.
        dividends = pd.DataFrame([
            {
                # only care about ex date, the other dates don't matter here
                'ex_date':
                    pd.Timestamp("2015-01-06", tz='UTC').to_datetime64(),
                'record_date':
                    pd.Timestamp("2015-01-06", tz='UTC').to_datetime64(),
                'declared_date':
                    pd.Timestamp("2015-01-06", tz='UTC').to_datetime64(),
                'pay_date':
                    pd.Timestamp("2015-01-06", tz='UTC').to_datetime64(),
                'amount': 2.0,
                'sid': cls.DIVIDEND_ASSET.sid
            },
            {
                'ex_date':
                    pd.Timestamp("2015-01-07", tz='UTC').to_datetime64(),
                'record_date':
                    pd.Timestamp("2015-01-07", tz='UTC').to_datetime64(),
                'declared_date':
                    pd.Timestamp("2015-01-07", tz='UTC').to_datetime64(),
                'pay_date':
                    pd.Timestamp("2015-01-07", tz='UTC').to_datetime64(),
                'amount': 4.0,
                'sid': cls.DIVIDEND_ASSET.sid
            }],
            columns=['ex_date',
                     'record_date',
                     'declared_date',
                     'pay_date',
                     'amount',
                     'sid']
        )

        adj_writer.write(splits, mergers, dividends)

        return SQLiteAdjustmentReader(path)

    def verify_regular_dt(self, idx, dt, mode):
        if mode == "daily":
            freq = "1d"
        else:
            freq = "1m"

        bar_data = BarData(self.data_portal, lambda: dt, mode)
        check_internal_consistency(
            bar_data, [self.ASSET2, self.ASSET3], ALL_FIELDS, 10, freq
        )

        for field in ALL_FIELDS:
            asset2_series = bar_data.history(self.ASSET2, field, 10, freq)
            asset3_series = bar_data.history(self.ASSET3, field, 10, freq)

            base = MINUTE_FIELD_INFO[field] + 2

            if idx < 9:
                missing_count = 9 - idx
                present_count = 9 - missing_count

                if field in OHLCP:
                    # asset2 should have some leading nans
                    np.testing.assert_array_equal(
                        np.full(missing_count, np.nan),
                        asset2_series[0:missing_count]
                    )

                    # asset2 should also have some real values
                    np.testing.assert_array_equal(
                        np.array(range(base, base + present_count + 1)),
                        asset2_series[(9 - present_count):]
                    )

                    # asset3 should be NaN the entire time
                    np.testing.assert_array_equal(
                        np.full(10, np.nan),
                        asset3_series
                    )
                elif field == "volume":
                    # asset2 should have some zeros (instead of nans)
                    np.testing.assert_array_equal(
                        np.zeros(missing_count),
                        asset2_series[0:missing_count]
                    )

                    # and some real values
                    np.testing.assert_array_equal(
                        np.array(
                            range(base, base + present_count + 1)
                        ) * 100,
                        asset2_series[(9 - present_count):]
                    )

                    # asset3 is all zeros, no volume yet
                    np.testing.assert_array_equal(
                        np.zeros(10),
                        asset3_series
                    )
            else:
                # asset3 should have data every 10 minutes
                # construct an array full of nans, put something in the
                # right slot, and test for comparison

                position_from_end = ((idx + 1) % 10) + 1

                # asset3's baseline data is 9 NaNs, then 11, then 9 NaNs,
                # then 21, etc.  for idx 9 to 19, value_for_asset3 should
                # be a baseline of 11 (then adjusted for the individual
                # field), thus the rounding down to the nearest 10.
                value_for_asset3 = (((idx + 1) // 10) * 10) + \
                    MINUTE_FIELD_INFO[field] + 1

                if field in OHLC:
                    asset3_answer_key = np.full(10, np.nan)
                    asset3_answer_key[-position_from_end] = \
                        value_for_asset3

                    np.testing.assert_array_equal(
                        np.array(range(base + idx - 9, base + idx + 1)),
                        asset2_series
                    )

                    np.testing.assert_array_equal(
                        asset3_answer_key,
                        asset3_series
                    )
                elif field == "volume":
                    asset3_answer_key = np.zeros(10)
                    asset3_answer_key[-position_from_end] = \
                        value_for_asset3 * 100

                    np.testing.assert_array_equal(
                        np.array(
                            range(base + idx - 9, base + idx + 1)
                        ) * 100,
                        asset2_series
                    )

                    np.testing.assert_array_equal(
                        asset3_answer_key,
                        asset3_series
                    )
                elif field == "price":
                    # price is always forward filled

                    # asset2 has prices every minute, so it's easy

                    # at idx 9, the data is 2 to 11
                    np.testing.assert_array_equal(
                        range(idx - 7, idx + 3),
                        asset2_series
                    )

                    first_part = asset3_series[0:-position_from_end]
                    second_part = asset3_series[-position_from_end:]

                    decile_count = ((idx + 1) // 10)

                    # in our test data, asset3 prices will be nine NaNs,
                    # then ten 11s, ten 21s, ten 31s...

                    if decile_count == 1:
                        np.testing.assert_array_equal(
                            np.full(len(first_part), np.nan),
                            first_part
                        )

                        np.testing.assert_array_equal(
                            np.array([11] * len(second_part)),
                            second_part
                        )
                    else:
                        np.testing.assert_array_equal(
                            np.array([decile_count * 10 - 9] *
                                     len(first_part)),
                            first_part
                        )

                        np.testing.assert_array_equal(
                            np.array([decile_count * 10 + 1] *
                                     len(second_part)),
                            second_part
                        )


def check_internal_consistency(bar_data, assets, fields, bar_count, freq):
    if isinstance(assets, Asset):
        asset_list = [assets]
    else:
        asset_list = assets

    if isinstance(fields, str):
        field_list = [fields]
    else:
        field_list = fields

    multi_field_dict = {
        asset: bar_data.history(asset, field_list, bar_count, freq)
        for asset in asset_list
    }

    multi_asset_dict = {
        field: bar_data.history(asset_list, field, bar_count, freq)
        for field in fields
    }

    panel = bar_data.history(asset_list, field_list, bar_count, freq)

    for field in field_list:
        # make sure all the different query forms are internally
        # consistent
        for asset in asset_list:
            series = bar_data.history(asset, field, bar_count, freq)

            np.testing.assert_array_equal(
                series,
                multi_asset_dict[field][asset]
            )

            np.testing.assert_array_equal(
                series,
                multi_field_dict[asset][field]
            )

            np.testing.assert_array_equal(
                series,
                panel[field][asset]
            )


# each minute's OHLCV data has a consistent offset for each field.
# for example, the open is always 1 higher than the close, the high
# is always 2 higher than the close, etc.
MINUTE_FIELD_INFO = {
    "open": 1,
    "high": 2,
    "low": -1,
    "close": 0,
    "price": 0,
    "volume": 0,      # unused, later we'll multiply by 100
}


class MinuteEquityHistoryTestCase(HistoryTestCaseBase):
    @classmethod
    def create_data_portal(cls):
        cls.data_portal = DataPortal(
            cls.env,
            equity_minute_reader=BcolzMinuteBarReader(cls.tempdir.path),
            adjustment_reader=cls.adj_reader
        )

    @classmethod
    def create_data(cls):
        market_opens = cls.env.open_and_closes.market_open.loc[
            cls.trading_days]

        writer = BcolzMinuteBarWriter(
            cls.trading_days[0],
            cls.tempdir.path,
            market_opens,
            US_EQUITIES_MINUTES_PER_DAY
        )

        write_minute_data_for_asset(
            cls.env,
            writer,
            pd.Timestamp("2014-01-03", tz='UTC'),
            pd.Timestamp("2016-01-30", tz='UTC'),
            1,
            start_val=2
        )

        for sid in [2, 4, 5, 6]:
            write_minute_data_for_asset(
                cls.env,
                writer,
                pd.Timestamp("2015-01-05", tz='UTC'),
                pd.Timestamp("2015-12-31", tz='UTC'),
                sid,
                start_val=2
            )

        write_minute_data_for_asset(
            cls.env,
            writer,
            pd.Timestamp("2014-07-02", tz='UTC'),
            pd.Timestamp("2015-12-31", tz='UTC'),
            cls.HALF_DAY_TEST_ASSET.sid,
            start_val=2
        )

        write_minute_data_for_asset(
            cls.env,
            writer,
            pd.Timestamp("2015-01-05", tz='UTC'),
            pd.Timestamp("2015-12-31", tz='UTC'),
            3,
            interval=10,
            start_val=2
        )

    def test_history_in_initialize(self):
        algo_text = dedent(
            """\
            from zipline.api import history

            def initialize(context):
                history([1], 10, '1d', 'price')

            def handle_data(context, data):
                pass
            """
        )

        start = pd.Timestamp('2007-04-05', tz='UTC')
        end = pd.Timestamp('2007-04-10', tz='UTC')

        sim_params = SimulationParameters(
            period_start=start,
            period_end=end,
            capital_base=float("1.0e5"),
            data_frequency='minute',
            emission_rate='daily',
            env=self.env,
        )

        test_algo = TradingAlgorithm(
            script=algo_text,
            data_frequency='minute',
            sim_params=sim_params,
            env=self.env,
        )

        with self.assertRaises(HistoryInInitialize):
            test_algo.initialize()

    def test_minute_before_assets_trading(self):
        # since asset2 and asset3 both started trading on 1/5/2015, let's do
        # some history windows that are completely before that
        minutes = self.env.market_minutes_for_day(
            self.env.previous_trading_day(pd.Timestamp("2015-01-05", tz='UTC'))
        )[0:60]

        for idx, minute in enumerate(minutes):
            bar_data = BarData(self.data_portal, lambda: minute, "minute")
            check_internal_consistency(
                bar_data, [self.ASSET2, self.ASSET3], ALL_FIELDS, 10, "1m"
            )

            for field in ALL_FIELDS:
                # OHLCP should be NaN
                # Volume should be 0
                asset2_series = bar_data.history(self.ASSET2, field, 10, "1m")
                asset3_series = bar_data.history(self.ASSET3, field, 10, "1m")

                if field == "volume":
                    np.testing.assert_array_equal(np.zeros(10), asset2_series)
                    np.testing.assert_array_equal(np.zeros(10), asset3_series)
                else:
                    np.testing.assert_array_equal(
                        np.full(10, np.nan),
                        asset2_series
                    )

                    np.testing.assert_array_equal(
                        np.full(10, np.nan),
                        asset3_series
                    )

    def test_minute_regular(self):
        # asset2 and asset3 both started on 1/5/2015, but asset3 trades every
        # 10 minutes

        minutes = self.env.market_minutes_for_day(
            pd.Timestamp("2015-01-05", tz='UTC')
        )[0:60]

        for idx, minute in enumerate(minutes):
            self.verify_regular_dt(idx, minute, "minute")

    def test_minute_midnight(self):
        midnight = pd.Timestamp("2015-01-06", tz='UTC')
        last_minute = self.env.previous_open_and_close(midnight)[1]

        midnight_bar_data = \
            BarData(self.data_portal, lambda: midnight, "minute")

        yesterday_bar_data = \
            BarData(self.data_portal, lambda: last_minute, "minute")

        with handle_non_market_minutes(midnight_bar_data):
            for field in ALL_FIELDS:
                np.testing.assert_array_equal(
                    midnight_bar_data.history(self.ASSET2, field, 30, "1m"),
                    yesterday_bar_data.history(self.ASSET2, field, 30, "1m")
                )

    def test_minute_after_asset_stopped(self):
        # asset2 stopped at 1/4/16

        #  get some history windows that straddle the end
        minutes = self.env.market_minutes_for_day(
            pd.Timestamp("2016-01-04", tz='UTC')
        )[0:60]

        all_asset2_minutes = self.env.minutes_for_days_in_range(
            start=self.ASSET2.start_date,
            end=self.ASSET2.end_date
        )

        for idx, minute in enumerate(minutes):
            bar_data = BarData(self.data_portal, lambda: minute, "minute")
            check_internal_consistency(
                bar_data, self.ASSET2, ALL_FIELDS, 30, "1m"
            )

            # asset2's base minute value started at 2 and just goes up
            # one per minute
            asset2_minute_idx = all_asset2_minutes.searchsorted(minute) + 2

            for field in ALL_FIELDS:
                asset2_series = bar_data.history(self.ASSET2, field, 30, "1m")

                if idx < 30:
                    present_count = 29 - idx
                    missing_count = 30 - present_count

                    offset = MINUTE_FIELD_INFO[field]

                    if field in OHLCP:
                        answer_key = np.array(range(
                            asset2_minute_idx + offset - present_count - idx,
                            asset2_minute_idx + offset - missing_count + 1
                        ))

                        np.testing.assert_array_equal(
                            answer_key,
                            asset2_series[0:present_count]
                        )

                        if missing_count > 0:
                            np.testing.assert_array_equal(
                                np.full(missing_count, np.nan),
                                asset2_series[(30 - missing_count):]
                            )
                    elif field == "volume":
                        answer_key = np.array(range(
                            asset2_minute_idx - present_count - idx,
                            asset2_minute_idx - missing_count + 1
                        )) * 100

                        np.testing.assert_array_equal(
                            answer_key,
                            asset2_series[0:present_count]
                        )

                        if missing_count > 0:
                            np.testing.assert_array_equal(
                                np.zeros(missing_count),
                                asset2_series[(30 - missing_count):]
                            )
                else:
                    # completely after the asset's end date
                    if field in OHLCP:
                        np.testing.assert_array_equal(
                            np.full(30, np.nan),
                            asset2_series
                        )
                    elif field == "volume":
                        np.testing.assert_array_equal(
                            np.zeros(30), asset2_series
                        )

    def test_minute_splits_and_mergers(self):
        # self.SPLIT_ASSET and self.MERGER_ASSET had splits/mergers
        # on 1/6 and 1/7

        jan5 = pd.Timestamp("2015-01-05", tz='UTC')

        # the assets' close column starts at 2 on the first minute of
        # 1/5, then goes up one per minute forever

        for asset in [self.SPLIT_ASSET, self.MERGER_ASSET]:
            # before any of the adjustments, last 10 minutes of jan 5
            window1 = self.data_portal.get_history_window(
                [asset],
                self.env.get_open_and_close(jan5)[1],
                10,
                "1m",
                "close"
            )[asset]

            np.testing.assert_array_equal(np.array(range(382, 392)), window1)

            # straddling the first event
            window2 = self.data_portal.get_history_window(
                [asset],
                pd.Timestamp("2015-01-06 14:35", tz='UTC'),
                10,
                "1m",
                "close"
            )[asset]

            # five minutes from 1/5 should be halved
            np.testing.assert_array_equal(
                [193.5, 194, 194.5, 195, 195.5, 392, 393, 394, 395, 396],
                window2
            )

            # straddling both events!
            window3 = self.data_portal.get_history_window(
                [asset],
                pd.Timestamp("2015-01-07 14:35", tz='UTC'),
                400,    # 5 minutes of 1/7, 390 of 1/6, and 5 minutes of 1/5
                "1m",
                "close"
            )[asset]

            # first five minutes should be 387-391, but quartered
            np.testing.assert_array_equal(
                [96.75, 97, 97.25, 97.5, 97.75],
                window3[0:5]
            )

            # next 390 minutes should be 392-781, but halved
            np.testing.assert_array_equal(
                np.array(range(392, 782), dtype="float64") / 2,
                window3[5:395]
            )

            # final 5 minutes should be 782-787
            np.testing.assert_array_equal(range(782, 787), window3[395:])

            # after last event
            window4 = self.data_portal.get_history_window(
                [asset],
                pd.Timestamp("2015-01-07 14:40", tz='UTC'),
                5,
                "1m",
                "close"
            )[asset]

            # should not be adjusted, should be 787 to 791
            np.testing.assert_array_equal(range(787, 792), window4)

    def test_minute_dividends(self):
        # self.DIVIDEND_ASSET had dividends on 1/6 and 1/7

        # before any of the dividends
        window1 = self.data_portal.get_history_window(
            [self.DIVIDEND_ASSET],
            pd.Timestamp("2015-01-05 21:00", tz='UTC'),
            10,
            "1m",
            "close"
        )[self.DIVIDEND_ASSET]

        np.testing.assert_array_equal(np.array(range(382, 392)), window1)

        # straddling the first dividend
        window2 = self.data_portal.get_history_window(
            [self.DIVIDEND_ASSET],
            pd.Timestamp("2015-01-06 14:35", tz='UTC'),
            10,
            "1m",
            "close"
        )[self.DIVIDEND_ASSET]

        # first dividend is 2%, so the first five values should be 2% lower
        # than before
        np.testing.assert_array_almost_equal(
            np.array(range(387, 392), dtype="float64") * 0.98,
            window2[0:5]
        )

        # second half of window is unadjusted
        np.testing.assert_array_equal(range(392, 397), window2[5:])

        # straddling both dividends
        window3 = self.data_portal.get_history_window(
            [self.DIVIDEND_ASSET],
            pd.Timestamp("2015-01-07 14:35", tz='UTC'),
            400,    # 5 minutes of 1/7, 390 of 1/6, and 5 minutes of 1/5
            "1m",
            "close"
        )[self.DIVIDEND_ASSET]

        # first five minute from 1/7 should be hit by 0.9408 (= 0.98 * 0.96)
        np.testing.assert_array_almost_equal(
            np.around(np.array(range(387, 392), dtype="float64") * 0.9408, 3),
            window3[0:5]
        )

        # next 390 minutes should be hit by 0.96 (second dividend)
        np.testing.assert_array_almost_equal(
            np.array(range(392, 782), dtype="float64") * 0.96,
            window3[5:395]
        )

        # last 5 minutes should not be adjusted
        np.testing.assert_array_equal(np.array(range(782, 787)), window3[395:])

    def test_minute_early_close(self):
        # 2014-07-03 is an early close
        # HALF_DAY_TEST_ASSET started trading on 2014-07-02, how convenient
        #
        # five minutes into the day after the early close, get 20 1m bars

        dt = pd.Timestamp("2014-07-07 13:35:00", tz='UTC')

        window = self.data_portal.get_history_window(
            [self.HALF_DAY_TEST_ASSET],
            dt,
            20,
            "1m",
            "close"
        )[self.HALF_DAY_TEST_ASSET]

        # 390 minutes for 7/2, 210 minutes for 7/3, 7/4-7/6 closed
        # first minute of 7/7 is the 600th trading minute for this asset
        # this asset's first minute had a close value of 2, so every value is
        # 2 + (minute index)
        np.testing.assert_array_equal(range(587, 607), window)

        self.assertEqual(
            window.index[-6],
            pd.Timestamp("2014-07-03 17:00", tz='UTC')
        )

        self.assertEqual(
            window.index[-5],
            pd.Timestamp("2014-07-07 13:31", tz='UTC')
        )

    def test_minute_different_lifetimes(self):
        # at trading start, only asset1 existed
        day = self.env.next_trading_day(self.TRADING_START_DT)

        asset1_minutes = self.env.minutes_for_days_in_range(
            start=self.ASSET1.start_date,
            end=self.ASSET1.end_date
        )

        asset1_idx = asset1_minutes.searchsorted(
            self.env.get_open_and_close(day)[0]
        )

        window = self.data_portal.get_history_window(
            [self.ASSET1, self.ASSET2],
            self.env.get_open_and_close(day)[0],
            100,
            "1m",
            "close"
        )

        np.testing.assert_array_equal(
            range(asset1_idx - 97, asset1_idx + 3),
            window[self.ASSET1]
        )

        np.testing.assert_array_equal(
            np.full(100, np.nan), window[self.ASSET2]
        )

    def test_history_window_before_first_trading_day(self):
        # trading_start is 2/3/2014
        # get a history window that starts before that, and ends after that

        first_day_minutes = self.env.market_minutes_for_day(
            self.TRADING_START_DT
        )

        for field in OHLCP:
            window = self.data_portal.get_history_window(
                [self.ASSET1], first_day_minutes[5], 15, "1m", "price"
            )[self.ASSET1]

            # should be 9 Nans and 6 values
            np.testing.assert_array_equal(np.full(9, np.nan), window[0:9])
            np.testing.assert_array_equal(range(7802, 7808), window[9:])

        # volume should be prefilled with zeros
        window = self.data_portal.get_history_window(
            [self.ASSET1], first_day_minutes[5], 15, "1m", "volume"
        )[self.ASSET1]

        np.testing.assert_array_equal(np.zeros(9), window[0:9])
        np.testing.assert_array_equal(range(780200, 780800, 100), window[9:])


class DailyEquityHistoryTestCase(HistoryTestCaseBase):
    @classmethod
    def create_data_portal(cls):
        daily_path = cls.tempdir.getpath("testdaily.bcolz")

        cls.data_portal = DataPortal(
            cls.env,
            equity_daily_reader=BcolzDailyBarReader(daily_path),
            equity_minute_reader=BcolzMinuteBarReader(cls.tempdir.path),
            adjustment_reader=cls.adj_reader
        )

    @classmethod
    def create_data(cls):
        path = cls.tempdir.getpath("testdaily.bcolz")

        dfs = {
            1: cls.create_df_for_asset(
                cls.TRADING_START_DT,
                pd.Timestamp("2016-01-30", tz='UTC')
            ),
            3: cls.create_df_for_asset(
                pd.Timestamp("2015-01-05", tz='UTC'),
                pd.Timestamp("2015-12-31", tz='UTC'),
                interval=10,
                force_zeroes=True
            ),
            cls.SHORT_ASSET.sid: cls.create_df_for_asset(
                pd.Timestamp("2015-01-05", tz='UTC'),
                pd.Timestamp("2015-01-06", tz='UTC'),
            )
        }

        for sid in [2, 4, 5, 6]:
            dfs[sid] = cls.create_df_for_asset(
                pd.Timestamp("2015-01-05", tz='UTC'),
                pd.Timestamp("2015-12-31", tz='UTC')
            )

        days = cls.env.days_in_range(
            cls.TRADING_START_DT,
            cls.TRADING_END_DT
        )

        daily_writer = DailyBarWriterFromDataFrames(dfs)
        daily_writer.write(path, days, dfs)

        market_opens = cls.env.open_and_closes.market_open.loc[
            cls.trading_days]

        minute_writer = BcolzMinuteBarWriter(
            cls.trading_days[0],
            cls.tempdir.path,
            market_opens,
            US_EQUITIES_MINUTES_PER_DAY
        )

        write_minute_data_for_asset(
            cls.env,
            minute_writer,
            cls.ASSET2.start_date,
            cls.env.previous_trading_day(cls.ASSET2.end_date),
            2,
            start_val=2
        )

    @classmethod
    def create_df_for_asset(cls, start_day, end_day, interval=1,
                            force_zeroes=False):
        days = cls.env.days_in_range(start_day, end_day)
        days_count = len(days)

        # default to 2 because the low array subtracts 1, and we don't
        # want to start with a 0
        days_arr = np.array(range(2, days_count + 2))

        df = pd.DataFrame({
            "open": days_arr + 1,
            "high": days_arr + 2,
            "low": days_arr - 1,
            "close": days_arr,
            "volume": 100 * days_arr,
        })

        if interval > 1:
            counter = 0
            while counter < days_count:
                df[counter:(counter + interval - 1)] = 0
                counter += interval

        df["day"] = [day.value for day in days]

        return df

    def test_daily_before_assets_trading(self):
        # asset2 and asset3 both started trading in 2015

        days = self.env.days_in_range(
            start=pd.Timestamp("2014-12-15", tz='UTC'),
            end=pd.Timestamp("2014-12-18", tz='UTC'),
        )

        for idx, day in enumerate(days):
            bar_data = BarData(self.data_portal, lambda: day, "daily")
            check_internal_consistency(
                bar_data, [self.ASSET2, self.ASSET3], ALL_FIELDS, 10, "1d"
            )

            for field in ALL_FIELDS:
                # OHLCP should be NaN
                # Volume should be 0
                asset2_series = bar_data.history(self.ASSET2, field, 10, "1d")
                asset3_series = bar_data.history(self.ASSET3, field, 10, "1d")

                if field == "volume":
                    np.testing.assert_array_equal(np.zeros(10), asset2_series)
                    np.testing.assert_array_equal(np.zeros(10), asset3_series)
                else:
                    np.testing.assert_array_equal(
                        np.full(10, np.nan),
                        asset2_series
                    )

                    np.testing.assert_array_equal(
                        np.full(10, np.nan),
                        asset3_series
                    )

    def test_daily_regular(self):
        # asset2 and asset3 both started on 1/5/2015, but asset3 trades every
        # 10 days

        # get the first 30 days of 2015
        jan5 = pd.Timestamp("2015-01-04")

        days = self.env.days_in_range(
            start=jan5,
            end=self.env.add_trading_days(30, jan5)
        )

        for idx, day in enumerate(days):
            self.verify_regular_dt(idx, day, "daily")

    def test_daily_after_asset_stopped(self):
        # SHORT_ASSET trades on 1/5, 1/6, that's it.

        days = self.env.days_in_range(
            start=self.SHORT_ASSET.end_date,
            end=self.env.next_trading_day(self.SHORT_ASSET.end_date)
        )

        # days has 1/7, 1/8, 1/9
        for idx, day in enumerate(days):
            bar_data = BarData(self.data_portal, lambda: day, "daily")
            check_internal_consistency(
                bar_data, self.SHORT_ASSET, ALL_FIELDS, 2, "1d"
            )

            for field in ["close"]:
                asset_series = bar_data.history(
                    self.SHORT_ASSET, field, 2, "1d"
                )

                if idx == 0:
                    # one value, then one NaN.  base value for 1/6 is 3.
                    if field in OHLCP:
                        self.assertEqual(
                            3 + MINUTE_FIELD_INFO[field],
                            asset_series.iloc[0]
                        )

                        self.assertTrue(np.isnan(asset_series.iloc[1]))
                    elif field == "volume":
                        self.assertEqual(300, asset_series.iloc[0])
                        self.assertEqual(0, asset_series.iloc[1])
                else:
                    # both NaNs
                    if field in OHLCP:
                        self.assertTrue(np.isnan(asset_series.iloc[0]))
                        self.assertTrue(np.isnan(asset_series.iloc[1]))
                    elif field == "volume":
                        self.assertEqual(0, asset_series.iloc[0])
                        self.assertEqual(0, asset_series.iloc[1])

    def test_daily_splits_and_mergers(self):
        # self.SPLIT_ASSET and self.MERGER_ASSET had splits/mergers
        # on 1/6 and 1/7.  they both started trading on 1/5

        for asset in [self.SPLIT_ASSET, self.MERGER_ASSET]:
            # before any of the adjustments
            window1 = self.data_portal.get_history_window(
                [asset],
                pd.Timestamp("2015-01-05", tz='UTC'),
                1,
                "1d",
                "close"
            )[asset]

            np.testing.assert_array_equal(window1, [2])

            window1_volume = self.data_portal.get_history_window(
                [asset],
                pd.Timestamp("2015-01-05", tz='UTC'),
                1,
                "1d",
                "volume"
            )[asset]

            np.testing.assert_array_equal(window1_volume, [200])

            # straddling the first event
            window2 = self.data_portal.get_history_window(
                [asset],
                pd.Timestamp("2015-01-06", tz='UTC'),
                2,
                "1d",
                "close"
            )[asset]

            # first value should be halved, second value unadjusted
            np.testing.assert_array_equal([1, 3], window2)

            window2_volume = self.data_portal.get_history_window(
                [asset],
                pd.Timestamp("2015-01-06", tz='UTC'),
                2,
                "1d",
                "volume"
            )[asset]

            np.testing.assert_array_equal(window2_volume, [100, 300])

            # straddling both events
            window3 = self.data_portal.get_history_window(
                [asset],
                pd.Timestamp("2015-01-07", tz='UTC'),
                3,
                "1d",
                "close"
            )[asset]

            np.testing.assert_array_equal([0.5, 1.5, 4], window3)

            window3_volume = self.data_portal.get_history_window(
                [asset],
                pd.Timestamp("2015-01-07", tz='UTC'),
                3,
                "1d",
                "volume"
            )[asset]

            np.testing.assert_array_equal(window3_volume, [50, 150, 400])

    def test_daily_dividends(self):
        # self.DIVIDEND_ASSET had dividends on 1/6 and 1/7

        # before any dividend
        window1 = self.data_portal.get_history_window(
            [self.DIVIDEND_ASSET],
            pd.Timestamp("2015-01-05", tz='UTC'),
            1,
            "1d",
            "close"
        )[self.DIVIDEND_ASSET]

        np.testing.assert_array_equal(window1, [2])

        # straddling the first dividend
        window2 = self.data_portal.get_history_window(
            [self.DIVIDEND_ASSET],
            pd.Timestamp("2015-01-06", tz='UTC'),
            2,
            "1d",
            "close"
        )[self.DIVIDEND_ASSET]

        # first dividend is 2%, so the first value should be 2% lower than
        # before
        np.testing.assert_array_equal([1.96, 3], window2)

        # straddling both dividends
        window3 = self.data_portal.get_history_window(
            [self.DIVIDEND_ASSET],
            pd.Timestamp("2015-01-07", tz='UTC'),
            3,
            "1d",
            "close"
        )[self.DIVIDEND_ASSET]

        # second dividend is 0.96
        # first value should be 0.9408 of its original value, rounded to 3
        # digits. second value should be 0.96 of its original value
        np.testing.assert_array_equal([1.882, 2.88, 4], window3)

    def test_daily_history_blended(self):
        # daily history windows that end mid-day use minute values for the
        # last day

        # January 2015 has both daily and minute data for ASSET2
        day = pd.Timestamp("2015-01-07", tz='UTC')
        minutes = self.env.market_minutes_for_day(day)

        # minute data, baseline:
        # Jan 5: 2 to 391
        # Jan 6: 392 to 781
        # Jan 7: 782 to 1172
        for idx, minute in enumerate(minutes):
            for field in ALL_FIELDS:
                adj = MINUTE_FIELD_INFO[field]

                window = self.data_portal.get_history_window(
                    [self.ASSET2],
                    minute,
                    3,
                    "1d",
                    field
                )[self.ASSET2]

                self.assertEqual(len(window), 3)

                if field == "volume":
                    self.assertEqual(window[0], 200)
                    self.assertEqual(window[1], 300)
                else:
                    self.assertEqual(window[0], 2 + adj)
                    self.assertEqual(window[1], 3 + adj)

                last_val = -1

                if field == "open":
                    last_val = 783
                elif field == "high":
                    # since we increase monotonically, it's just the last
                    # value
                    last_val = 784 + idx
                elif field == "low":
                    # since we increase monotonically, the low is the first
                    # value of the day
                    last_val = 781
                elif field == "close" or field == "price":
                    last_val = 782 + idx
                elif field == "volume":
                    # for volume, we sum up all the minutely volumes so far
                    # today

                    last_val = sum(np.array(range(782, 782 + idx + 1)) * 100)

                self.assertEqual(window[-1], last_val)

    def test_history_window_before_first_trading_day(self):
        # trading_start is 2/3/2014
        # get a history window that starts before that, and ends after that

        second_day = self.env.next_trading_day(self.TRADING_START_DT)

        window = self.data_portal.get_history_window(
            [self.ASSET1],
            second_day,
            4,
            "1d",
            "price"
        )[self.ASSET1]

        # should be two NaNs and two values
        np.testing.assert_almost_equal(
            [np.nan, np.nan, 2, 3], window)

        window = self.data_portal.get_history_window(
            [self.ASSET1],
            second_day,
            4,
            "1d",
            "volume"
        )[self.ASSET1]

        # should be two NaNs and two values
        np.testing.assert_almost_equal(
            [0, 0, 200, 300], window)

        # Use a minute to force minute mode.
        first_minute = self.env.open_and_closes.market_open[
            self.TRADING_START_DT]

        window = self.data_portal.get_history_window(
            [self.ASSET2],
            first_minute,
            4,
            "1d",
            "close"
        )[self.ASSET2]

        # should be all nans since ASSET2 does not start on first day.
        np.testing.assert_almost_equal(
            [np.nan, np.nan, np.nan, np.nan], window)<|MERGE_RESOLUTION|>--- conflicted
+++ resolved
@@ -25,15 +25,12 @@
     SimulationParameters
 )
 from zipline.protocol import BarData
-<<<<<<< HEAD
-from zipline.utils.test_utils import str_to_seconds, MockDailyBarReader, \
-    DailyBarWriterFromDataFrames, write_minute_data_for_asset
-=======
-from zipline.sources import RandomWalkSource, DataFrameSource
-from zipline.testing import subtest
-import zipline.utils.factory as factory
->>>>>>> 71f4e28e
-
+from zipline.testing import str_to_seconds
+from zipline.testing.core import (
+    write_minute_data_for_asset,
+    DailyBarWriterFromDataFrames,
+    MockDailyBarReader
+)
 
 OHLC = ["open", "high", "low", "close"]
 OHLCP = OHLC + ["price"]
